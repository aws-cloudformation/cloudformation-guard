// Copyright Amazon Web Services, Inc. or its affiliates. All Rights Reserved.
// SPDX-License-Identifier: Apache-2.0
pub(crate) mod utils;

#[cfg(test)]
mod test_command_tests {
    use pretty_assertions::assert_eq;
    use rstest::rstest;

    use crate::assert_output_from_file_eq;
    use cfn_guard::commands::{
        ALPHABETICAL, DIRECTORY, LAST_MODIFIED, OUTPUT_FORMAT, RULES_AND_TEST_FILE, RULES_FILE,
        TEST_DATA, VERBOSE,
    };
    use cfn_guard::utils::reader::Reader;
    use cfn_guard::utils::writer::{WriteBuffer::Vec as WBVec, Writer};
    use cfn_guard::Error;

    use crate::utils::{sanitize_junit_writer, Command, CommandTestRunner, StatusCode};

    #[derive(Default)]
    struct TestCommandTestRunner<'args> {
        test_data: Option<&'args str>,
        rules: Option<&'args str>,
        directory: Option<&'args str>,
        rules_and_test_file: Option<&'args str>,
        output_format: Option<&'args str>,
        directory_only: bool,
        alphabetical: bool,
        last_modified: bool,
        verbose: bool,
    }

    impl<'args> TestCommandTestRunner<'args> {
        fn test_data(&'args mut self, arg: Option<&'args str>) -> &'args mut TestCommandTestRunner {
            self.test_data = arg;
            self
        }

        fn rules(&'args mut self, arg: Option<&'args str>) -> &'args mut TestCommandTestRunner {
            self.rules = arg;
            self
        }

        fn directory(&'args mut self, arg: Option<&'args str>) -> &'args mut TestCommandTestRunner {
            self.directory = arg;
            self
        }

        #[allow(dead_code)]
        fn rules_and_test_file(
            &'args mut self,
            arg: Option<&'args str>,
        ) -> &'args mut TestCommandTestRunner {
            self.rules_and_test_file = arg;
            self
        }

        fn directory_only(&'args mut self) -> &'args mut TestCommandTestRunner {
            self.directory_only = true;
            self
        }

        #[allow(dead_code)]
        fn alphabetical(&'args mut self) -> &'args mut TestCommandTestRunner {
            self.alphabetical = true;
            self
        }

        #[allow(dead_code)]
        fn last_modified(&'args mut self) -> &'args mut TestCommandTestRunner {
            self.last_modified = true;
            self
        }

        fn verbose(&'args mut self) -> &'args mut TestCommandTestRunner {
            self.verbose = true;
            self
        }

        fn output_format(&'args mut self, args: &'args str) -> &'args mut TestCommandTestRunner {
            self.output_format = Some(args);
            self
        }
    }

    impl<'args> CommandTestRunner for TestCommandTestRunner<'args> {
        fn build_args(&self) -> Vec<String> {
            let mut args = vec![Command::Test.to_string()];

            if self.test_data.is_some() {
                args.push(format!("-{}", TEST_DATA.1));
                args.push(String::from(self.test_data.unwrap()))
            }

            if self.rules.is_some() {
                args.push(format!("-{}", RULES_FILE.1));
                args.push(String::from(self.rules.unwrap()))
            }

            if self.directory.is_some() {
                args.push(format!("-{}", DIRECTORY.1));
                args.push(String::from(self.directory.unwrap()));
            }

            if self.rules_and_test_file.is_some() {
                args.push(format!("-{}", RULES_AND_TEST_FILE));
                args.push(String::from(self.rules_and_test_file.unwrap()));
            }

            if self.alphabetical {
                args.push(format!("-{}", ALPHABETICAL.1));
            }

            if self.last_modified {
                args.push(format!("-{}", LAST_MODIFIED.1));
            }

            if self.verbose {
                args.push(format!("-{}", VERBOSE.1));
            }

            if let Some(output_format) = self.output_format {
                args.push(format!("-{}", OUTPUT_FORMAT.1));
                args.push(String::from(output_format));
            }

            args
        }
    }

    #[rstest]
    #[case("json")]
    #[case("yaml")]
    fn test_data_file_with_shorthand_reference(#[case] file_type: &str) -> Result<(), Error> {
        let mut reader = Reader::default();
        let mut writer = Writer::new(WBVec(vec![]));
        let status_code = TestCommandTestRunner::default()
            .test_data(Some(&format!(
                "resources/test-command/data-dir/s3_bucket_logging_enabled_tests.{}",
                file_type
            )))
            .rules(Some(
                "resources/validate/rules-dir/s3_bucket_server_side_encryption_enabled.guard",
            ))
            .run(&mut writer, &mut reader);

        assert_eq!(StatusCode::SUCCESS, status_code);
        assert_output_from_file_eq!(
            "resources/test-command/output-dir/test_data_file_with_shorthand_reference.out",
            writer
        );

        Ok(())
    }

    #[rstest]
    #[case("json")]
    #[case("yaml")]
    fn test_data_file(#[case] file_type: &str) -> Result<(), Error> {
        let mut reader = Reader::default();
        let mut writer = Writer::new(WBVec(vec![]));
        let status_code = TestCommandTestRunner::default()
            .test_data(Some(&format!(
                "resources/test-command/data-dir/s3_bucket_server_side_encryption_enabled.{}",
                file_type
            )))
            .rules(Some(
                "resources/validate/rules-dir/s3_bucket_server_side_encryption_enabled.guard",
            ))
            .run(&mut writer, &mut reader);

        assert_eq!(StatusCode::SUCCESS, status_code);
        assert_output_from_file_eq!(
            "resources/test-command/output-dir/test_data_file.out",
            writer
        );

        Ok(())
    }

    #[test]
    fn test_parse_error_when_guard_rule_has_syntax_error() {
        let mut reader = Reader::default();
        let mut writer = Writer::new(WBVec(vec![]));
        let status_code = TestCommandTestRunner::default()
            .test_data(Some("resources/test-command/data-dir/test.yaml"))
            .rules(Some("resources/test-command/rule-dir/invalid_rule.guard"))
            .verbose()
            .run(&mut writer, &mut reader);

        let expected_err_msg = String::from(
            r#"Parse Error on ruleset file Parser Error when parsing `Parsing Error Error parsing file resources/test-command/rule-dir/invalid_rule.guard at line 8 at column 46, when handling expecting either a property access "engine.core" or value like "string" or ["this", "that"], fragment  {"Fn::ImportValue":/{"Fn::Sub":"${pSecretKmsKey}"}}
}
`
"#,
        );

        assert_eq!(StatusCode::INCORRECT_STATUS_ERROR, status_code);
        assert_eq!(expected_err_msg, writer.stripped().unwrap());
    }

    #[test]
<<<<<<< HEAD
    fn test_parse_error_when_file_done() {
        let mut reader = Reader::new(Stdin(std::io::stdin()));
        let mut writer = Writer::new(WBVec(vec![]), WBVec(vec![]));
=======
    fn test_parse_error_when_file_dne() {
        let mut reader = Reader::default();
        let mut writer = Writer::new_with_err(WBVec(vec![]), WBVec(vec![]));
>>>>>>> ac0fa41b
        let status_code = TestCommandTestRunner::default()
            .test_data(Some("resources/test-command/data-dir/test.yaml"))
            .rules(Some("/resources/test-command/data-dir/invalid_rule.guard"))
            .verbose()
            .run(&mut writer, &mut reader);

        let expected_err_msg = String::from(
            "Error occurred The path `/resources/test-command/data-dir/invalid_rule.guard` does not exist\n",
        );

        assert_eq!(StatusCode::INTERNAL_FAILURE, status_code);
        assert_eq!(expected_err_msg, writer.err_to_stripped().unwrap());
    }

    #[test]
    fn test_data_file_verbose() -> Result<(), Error> {
        let mut reader = Reader::default();
        let mut writer = Writer::new(WBVec(vec![]));
        let status_code = TestCommandTestRunner::default()
            .test_data(Some(
                "resources/test-command/data-dir/s3_bucket_server_side_encryption_enabled.yaml",
            ))
            .rules(Some(
                "resources/validate/rules-dir/s3_bucket_server_side_encryption_enabled.guard",
            ))
            .verbose()
            .run(&mut writer, &mut reader);

        assert_eq!(StatusCode::SUCCESS, status_code);
        assert_output_from_file_eq!(
            "resources/test-command/output-dir/test_data_file_verbose.out",
            writer
        );

        Ok(())
    }

    #[test]
    fn test_with_rules_dir_verbose() {
        let mut reader = Reader::default();
        let mut writer = Writer::new(WBVec(vec![]));
        let status_code = TestCommandTestRunner::default()
            .directory(Option::from("resources/test-command/dir"))
            .directory_only()
            .verbose()
            .run(&mut writer, &mut reader);

        assert_eq!(StatusCode::SUCCESS, status_code);
        assert_output_from_file_eq!(
            "resources/test-command/output-dir/test_data_dir_verbose.out",
            writer
        );
    }

    #[rstest]
    #[case("json")]
    #[case("yaml")]
    #[case("junit")]
    fn test_structured_single_report(#[case] output: &str) {
        let mut reader = Reader::default();
        let mut writer = Writer::new(WBVec(vec![]));
        let status_code = TestCommandTestRunner::default()
            .test_data(Option::from(
                "resources/test-command/data-dir/s3_bucket_server_side_encryption_enabled.yaml",
            ))
            .rules(Option::from(
                "resources/validate/rules-dir/s3_bucket_server_side_encryption_enabled.guard",
            ))
            .output_format(output)
            .run(&mut writer, &mut reader);

        let writer = if output == "junit" {
            sanitize_junit_writer(writer)
        } else {
            writer
        };

        assert_eq!(StatusCode::SUCCESS, status_code);
        assert_output_from_file_eq!(
            format!("resources/test-command/output-dir/structured_single_report_{output}.out")
                .as_str(),
            writer
        );
    }

    #[rstest]
    #[case("json")]
    #[case("yaml")]
    #[case("junit")]
    fn test_structured_directory_report(#[case] output: &str) {
        let mut reader = Reader::default();
        let mut writer = Writer::new(WBVec(vec![]));
        let status_code = TestCommandTestRunner::default()
            .directory(Option::from("resources/test-command/dir"))
            .output_format(output)
            .run(&mut writer, &mut reader);

        let writer = if output == "junit" {
            sanitize_junit_writer(writer)
        } else {
            writer
        };

        assert_eq!(StatusCode::SUCCESS, status_code);
        assert_output_from_file_eq!(
            format!("resources/test-command/output-dir/structured_directory_report_{output}.out")
                .as_str(),
            writer
        );
    }

    #[rstest]
    #[case("json")]
    #[case("yaml")]
    fn test_structured_report_with_illegal_args(#[case] output: &str) {
        let mut reader = Reader::default();
        let mut writer = Writer::new(WBVec(vec![]));
        let status_code = TestCommandTestRunner::default()
            .directory(Option::from("resources/test-command/dir"))
            .output_format(output)
            .verbose()
            .run(&mut writer, &mut reader);

        assert_eq!(StatusCode::INTERNAL_FAILURE, status_code);
    }

    #[test]
    fn test_with_function_expr() {
        let mut reader = Reader::default();
        let mut writer = Writer::new(WBVec(vec![]));
        let status_code = TestCommandTestRunner::default()
            .test_data(Option::from(
                "resources/test-command/functions/data/template.yaml",
            ))
            .rules(Some(
                "resources/test-command/functions/rules/json_parse.guard",
            ))
            .run(&mut writer, &mut reader);

        assert_eq!(StatusCode::SUCCESS, status_code);
        assert_output_from_file_eq!("resources/test-command/output-dir/functions.out", writer);
    }

    #[test]
    fn test_with_failure() {
        let mut reader = Reader::default();
        let mut writer = Writer::new(WBVec(vec![]));
        let status_code = TestCommandTestRunner::default()
            .test_data(Option::from(
                "resources/test-command/data-dir/failing_test.yaml",
            ))
            .rules(Some(
                "resources/validate/rules-dir/s3_bucket_server_side_encryption_enabled.guard",
            ))
            .run(&mut writer, &mut reader);

        assert_eq!(StatusCode::TEST_COMMAND_FAILURE, status_code);
    }
}<|MERGE_RESOLUTION|>--- conflicted
+++ resolved
@@ -201,15 +201,9 @@
     }
 
     #[test]
-<<<<<<< HEAD
-    fn test_parse_error_when_file_done() {
+    fn test_parse_error_when_file_dne() {
         let mut reader = Reader::new(Stdin(std::io::stdin()));
         let mut writer = Writer::new(WBVec(vec![]), WBVec(vec![]));
-=======
-    fn test_parse_error_when_file_dne() {
-        let mut reader = Reader::default();
-        let mut writer = Writer::new_with_err(WBVec(vec![]), WBVec(vec![]));
->>>>>>> ac0fa41b
         let status_code = TestCommandTestRunner::default()
             .test_data(Some("resources/test-command/data-dir/test.yaml"))
             .rules(Some("/resources/test-command/data-dir/invalid_rule.guard"))
