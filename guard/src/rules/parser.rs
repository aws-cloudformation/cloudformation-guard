use std::convert::TryFrom;
use std::fmt::Formatter;

use indexmap::map::IndexMap;
use nom::branch::alt;
use nom::bytes::complete::{is_not, take_while, take_while1};
use nom::bytes::complete::{tag, take_till};
use nom::character::complete::{alpha1, newline, space1};
use nom::character::complete::{anychar, digit1, one_of};
use nom::character::complete::{char, multispace0, multispace1, space0};
use nom::combinator::{all_consuming, cut, peek};
use nom::combinator::{map, value};
use nom::combinator::{map_res, opt};
use nom::error::context;
use nom::error::ErrorKind;
use nom::multi::{fold_many1, separated_list, separated_nonempty_list};
use nom::multi::{many0, many1};
use nom::number::complete::double;
use nom::sequence::{delimited, preceded};
use nom::sequence::{pair, terminated};
use nom::sequence::{separated_pair, tuple};
use nom::{FindSubstring, InputTake, Slice};
use nom_locate::LocatedSpan;

use crate::migrate::parser::TypeName;
use crate::rules::errors::Error;
use crate::rules::exprs::*;
use crate::rules::path_value::{Path, PathAwareValue};
use crate::rules::values::*;

pub(crate) type Span<'a> = LocatedSpan<&'a str, &'a str>;

pub(crate) fn from_str2(in_str: &str) -> Span {
    Span::new_extra(in_str, "")
}

#[derive(Clone, PartialEq, Debug)]
pub(crate) struct ParserError<'a> {
    pub(crate) context: String,
    pub(crate) span: Span<'a>,
    pub(crate) kind: ErrorKind,
}

pub(crate) type IResult<'a, I, O> = nom::IResult<I, O, ParserError<'a>>;

impl<'a> ParserError<'a> {
    pub(crate) fn context(&self) -> &str {
        &self.context
    }

    pub(crate) fn span(&self) -> &Span<'a> {
        &self.span
    }

    pub(crate) fn kind(&self) -> ErrorKind {
        self.kind
    }
}

impl<'a> nom::error::ParseError<Span<'a>> for ParserError<'a> {
    fn from_error_kind(input: Span<'a>, kind: ErrorKind) -> Self {
        ParserError {
            context: "".to_string(),
            span: input,
            kind,
        }
    }

    fn append(_input: Span<'a>, _kind: ErrorKind, other: Self) -> Self {
        other
    }

    fn add_context(input: Span<'a>, ctx: &'static str, other: Self) -> Self {
        let context = if other.context.is_empty() {
            ctx.to_string()
        } else {
            format!("{}/{}", ctx, other.context)
        };

        ParserError {
            context,
            span: input,
            kind: other.kind,
        }
    }
}

impl<'a> std::fmt::Display for ParserError<'a> {
    fn fmt(&self, f: &mut Formatter<'_>) -> std::fmt::Result {
        let message = format!(
            "Error parsing file {} at line {} at column {}, when handling {}, fragment {}",
            self.span.extra,
            self.span.location_line(),
            self.span.get_utf8_column(),
            self.context,
            *self.span.fragment()
        );
        f.write_str(&message)?;
        Ok(())
    }
}

////////////////////////////////////////////////////////////////////////////////////////////////////
//                                                                                                //
//                                                                                                //
//                         HELPER METHODS                                                         //
//                                                                                                //
////////////////////////////////////////////////////////////////////////////////////////////////////

pub(in crate::rules) fn comment2(input: Span) -> IResult<Span, Span> {
    delimited(char('#'), take_till(|c| c == '\n'), multispace0)(input)
}
//
// This function extracts either white-space-CRLF or a comment
// and discards them
//
// (LWSP / comment)
//
// Expected error codes: (remember alt returns the error from the last one)
//    nom::error::ErrorKind::Char => if the comment does not start with '#'
//
pub(in crate::rules) fn white_space_or_comment(input: Span) -> IResult<Span, ()> {
    value((), alt((multispace1, comment2)))(input)
}

//
// This provides extract for 1*(LWSP / comment). It does not indicate
// failure when this isn't the case. Consumers of this combinator must use
// cut or handle it as a failure if that is the right outcome
//
pub(in crate::rules) fn one_or_more_ws_or_comment(input: Span) -> IResult<Span, ()> {
    value((), many1(white_space_or_comment))(input)
}

//
// This provides extract for *(LWSP / comment), same as above but this one never
// errors out
//
pub(in crate::rules) fn zero_or_more_ws_or_comment(input: Span) -> IResult<Span, ()> {
    value((), many0(white_space_or_comment))(input)
}

pub(in crate::rules) fn white_space(ch: char) -> impl Fn(Span) -> IResult<Span, char> {
    move |input: Span| preceded(zero_or_more_ws_or_comment, char(ch))(input)
}

pub(in crate::rules) fn preceded_by(ch: char) -> impl Fn(Span) -> IResult<Span, char> {
    white_space(ch)
}

pub(in crate::rules) fn separated_by(ch: char) -> impl Fn(Span) -> IResult<Span, char> {
    white_space(ch)
}

pub(in crate::rules) fn followed_by(ch: char) -> impl Fn(Span) -> IResult<Span, char> {
    white_space(ch)
}

////////////////////////////////////////////////////////////////////////////////////////////////////
//                                                                                                //
//                                                                                                //
//                          Value Type Parsing Routines                                           //
//                                                                                                //
//                                                                                                //
////////////////////////////////////////////////////////////////////////////////////////////////////

pub(in crate::rules) fn parse_int_value(input: Span) -> IResult<Span, Value> {
    let negative = map_res(preceded(tag("-"), digit1), |s: Span| {
        s.fragment().parse::<i64>().map(|i| Value::Int(-i))
    });
    let positive = map_res(digit1, |s: Span| {
        s.fragment().parse::<i64>().map(Value::Int)
    });
    alt((positive, negative))(input)
}

fn parse_string_inner(ch: char) -> impl Fn(Span) -> IResult<Span, Value> {
    move |input: Span| {
        let mut completed = String::new();
        let (input, _begin) = char(ch)(input)?;
        let mut span = input;
        loop {
            let (remainder, upto) = take_while(|c| c != ch)(span)?;
            let frag = *upto.fragment();
            if frag.ends_with('\\') {
                completed.push_str(frag.slice(0..frag.len() - 1));
                completed.push(ch);
                span = remainder.slice(1..);
                continue;
            }
            completed.push_str(frag);
            let (remainder, _end) = cut(char(ch))(remainder)?;
            return Ok((remainder, Value::String(completed)));
        }
    }
}

pub(crate) fn parse_string(input: Span) -> IResult<Span, Value> {
    alt((parse_string_inner('\''), parse_string_inner('\"')))(input)
    //    map(
    //        alt((
    //            delimited(
    //                char('"'),
    //                take_while(|c| c != '"'),
    //                char('"')),
    //            delimited(
    //                char('\''),
    //                take_while(|c| c != '\''),
    //                char('\'')),
    //        )),
    //        |s: Span| Value::String((*s.fragment()).to_string()),
    //    )(input)
}

fn parse_bool(input: Span) -> IResult<Span, Value> {
    let true_parser = value(Value::Bool(true), alt((tag("true"), tag("True"))));
    let false_parser = value(Value::Bool(false), alt((tag("false"), tag("False"))));
    alt((true_parser, false_parser))(input)
}

fn parse_float(input: Span) -> IResult<Span, Value> {
    let whole = digit1(input)?;
    let fraction = opt(preceded(char('.'), digit1))(whole.0)?;
    let exponent = opt(tuple((one_of("eE"), one_of("+-"), digit1)))(fraction.0)?;
    if (fraction.1).is_some() || (exponent.1).is_some() {
        let r = double(input)?;
        return Ok((r.0, Value::Float(r.1)));
    }
    Err(nom::Err::Error(ParserError {
        context: "Could not parse floating number".to_string(),
        kind: ErrorKind::Float,
        span: input,
    }))
}

fn parse_regex_inner(input: Span) -> IResult<Span, Value> {
    let mut regex = String::new();
    let parser = is_not("/");
    let mut span = input;
    loop {
        let (remainder, content) = parser(span)?;
        let fragment = *content.fragment();

        //
        // if the last one has an escape, then we need to continue
        //
        if !fragment.is_empty() && fragment.ends_with('\\') {
            regex.push_str(&fragment[0..fragment.len() - 1]);
            regex.push('/');

            if remainder.is_empty() {
                return Err(nom::Err::Error(ParserError {
                    context: "Could not parse regular expression".to_string(),
                    kind: ErrorKind::RegexpMatch,
                    span: input,
                }));
            }
            span = remainder.take_split(1).0;
            continue;
        }

        regex.push_str(fragment);
        return Ok((remainder, Value::Regex(regex)));
    }
}

fn parse_regex(input: Span) -> IResult<Span, Value> {
    delimited(char('/'), parse_regex_inner, char('/'))(input)
}

fn parse_char(input: Span) -> IResult<Span, Value> {
    map(anychar, Value::Char)(input)
}

fn range_value(input: Span) -> IResult<Span, Value> {
    delimited(
        space0,
        alt((parse_float, parse_int_value, parse_char)),
        space0,
    )(input)
}

fn parse_range(input: Span) -> IResult<Span, Value> {
    let parsed = preceded(
        char('r'),
        tuple((
            one_of("(["),
            separated_pair(range_value, char(','), range_value),
            one_of(")]"),
        )),
    )(input)?;
    let (open, (start, end), close) = parsed.1;
    let mut inclusive: u8 = if open == '[' { LOWER_INCLUSIVE } else { 0u8 };
    inclusive |= if close == ']' { UPPER_INCLUSIVE } else { 0u8 };
    let val = match (start, end) {
        (Value::Int(s), Value::Int(e)) => Value::RangeInt(RangeType {
            upper: e,
            lower: s,
            inclusive,
        }),

        (Value::Float(s), Value::Float(e)) => Value::RangeFloat(RangeType {
            upper: e,
            lower: s,
            inclusive,
        }),

        (Value::Char(s), Value::Char(e)) => Value::RangeChar(RangeType {
            upper: e,
            lower: s,
            inclusive,
        }),

        _ => {
            return Err(nom::Err::Failure(ParserError {
                span: parsed.0,
                kind: ErrorKind::IsNot,
                context: "Could not parse range".to_string(),
            }))
        }
    };
    Ok((parsed.0, val))
}

//
// Adding the parser to return scalar values
//
fn parse_scalar_value(input: Span) -> IResult<Span, Value> {
    //
    // IMP: order does matter
    // parse_float is before parse_int. the later can parse only the whole part of the float
    // to match.
    alt((
        parse_string,
        parse_float,
        parse_int_value,
        parse_bool,
        parse_regex,
    ))(input)
}

///
/// List Values
///

fn parse_list(input: Span) -> IResult<Span, Value> {
    map(
        delimited(
            preceded_by('['),
            separated_list(separated_by(','), parse_value),
            followed_by(']'),
        ),
        Value::List,
    )(input)
}

fn key_part(input: Span) -> IResult<Span, String> {
    alt((
        map(
            take_while1(|c: char| c.is_alphanumeric() || c == '-' || c == '_'),
            |s: Span| (*s.fragment()).to_string(),
        ),
        map(parse_string, |v| {
            if let Value::String(s) = v {
                s
            } else {
                unreachable!()
            }
        }),
    ))(input)
}

fn key_value(input: Span) -> IResult<Span, (String, Value)> {
    separated_pair(
        preceded(zero_or_more_ws_or_comment, key_part),
        followed_by(':'),
        parse_value,
    )(input)
}

fn parse_map(input: Span) -> IResult<Span, Value> {
    let result = delimited(
        char('{'),
        separated_list(separated_by(','), key_value),
        followed_by('}'),
    )(input)?;
    Ok((
        result.0,
        Value::Map(result.1.into_iter().collect::<IndexMap<String, Value>>()),
    ))
}

fn parse_null(input: Span) -> IResult<Span, Value> {
    value(Value::Null, alt((tag("null"), tag("NULL"))))(input)
}

pub(crate) fn parse_value(input: Span) -> IResult<Span, Value> {
    preceded(
        zero_or_more_ws_or_comment,
        alt((
            parse_null,
            parse_scalar_value,
            parse_range,
            parse_list,
            parse_map,
        )),
    )(input)
}

////////////////////////////////////////////////////////////////////////////////////////////////////
//                                                                                                //
//                                                                                                //
//                          Expressions Parsing Routines                                          //
//                                                                                                //
//                                                                                                //
////////////////////////////////////////////////////////////////////////////////////////////////////

///
/// Parser Grammar for the CFN Guard rule syntax. Any enhancements to the grammar
/// **MUST** be reflected in this doc section.
///
/// Sample rule language example is as show below
///
/// ```pre
/// let global := [10, 20]                              # common vars for all rules
///
///  rule example_rule {
///    let ec2_instance_types := [/^t*/, /^m*/]   # var regex either t or m family
///
///     dependent_rule                              # named rule reference
///
///    # IN (disjunction, one of them)
///    AWS::EC2::Instance InstanceType IN %ec2_instance_types
///
///    AWS::EC2::Instance {                          # Either an EBS volume
///        let volumes := block_device_mappings      # var local, snake case allowed.
///        when %volumes.*.Ebs != null {                  # Ebs is setup
///          %volumes.*.device_name == /^\/dev\/ebs-/  # must have ebs in the name
///          %volumes.*.Ebs.encryped == true               # Ebs volume must be encryped
///          %volumes.*.Ebs.delete_on_termination == true  # Ebs volume must have delete protection
///        }
///    } or
///    AWS::EC2::Instance {                   # OR a regular volume (disjunction)
///        block_device_mappings.*.device_name == /^\/dev\/sdc-\d/ # all other local must have sdc
///    }
///  }
///
///  rule dependent_rule { ... }
/// ```
///
///  The grammar for the language in ABNF form
///
///
///
///  ```ABNF
///
///  or_term                    = "or" / "OR" / "|OR|"
///
///  var_name                   = 1*CHAR [ 1*(CHAR/ALPHA/_) ]
///  var_name_access            = "%" var_name
///
///  dotted_access              = "." (var_name / var_name_access / "*")
///
///  property_access            = var_name [ dotted_access ]
///  variable_access            = var_name_access [ dotted_access ]
///
///  access                     = variable_access /
///                               property_access
///
///  not_keyword                = "NOT" / "not" / "!"
///  basic_cmp                  = "==" / ">=" / "<=" / ">" / "<"
///  other_operators            = "IN" / "EXISTS" / "EMPTY"
///  not_other_operators        = not_keyword 1*SP other_operators
///  not_cmp                    = "!=" / not_other_operators / "NOT_IN"
///  special_operators          = "KEYS" 1*SP ("==" / other_operators / not_other_operators)
///
///  cmp                        = basic_cmp / other_operators / not_cmp / special_operators
///
///  clause                     = access 1*(LWSP/comment) cmp 1*(LWSP/comment) [(access/value)]
///  rule_clause                = rule_name / not_keyword rule_name / clause
///  rule_disjunction_clauses   = rule_clause 1*(or_term 1*(LWSP/comment) rule_clause)
///  rule_conjunction_clauses   = rule_clause 1*( (LSWP/comment) rule_clause )
///
///  type_clause                = type_name 1*SP clause
///  type_block                 = type_name *SP [when] "{" *(LWSP/comment) 1*clause "}"
///
///  type_expr                  = type_clause / type_block
///
///  disjunctions_type_expr     = type_expr 1*(or_term 1*(LWSP/comment) type_expr)
///
///  primitives                 = string / integer / float / regex
///  list_type                  = "[" *(LWSP/comment) *value *(LWSP/comment) "]"
///  map_type                   = "{" key_part *(LWSP/comment) ":" *(LWSP/comment) value
///                                   *(LWSP/comment) "}"
///  key_part                   = string / var_name
///  value                      = primitives / map_type / list_type
///
///  string                     = DQUOTE <any char not DQUOTE> DQUOTE /
///                               "'" <any char not '> "'"
///  regex                      = "/" <any char not / or escaped by \/> "/"
///
///  comment                    =  "#" *CHAR (LF/CR)
///  assignment                 = "let" one_or_more_ws  var_name zero_or_more_ws
///                                     ("=" / ":=") zero_or_more_ws (access/value)
///
///  when_type                  = when 1*( (LWSP/comment) clause (LWSP/comment) )
///  when_rule                  = when 1*( (LWSP/comment) rule_clause (LWSP/comment) )
///  named_rule                 = "rule" 1*SP var_name "{"
///                                   assignment 1*(LWPS/comment)   /
///                                   (type_expr 1*(LWPS/comment))  /
///                                   (disjunctions_type_expr) *(LWSP/comment) "}"
///
///  expressions                = 1*( (assignment / named_rule / type_expr / disjunctions_type_expr / comment) (LWPS/comment) )
///  ```
///
///

//
// ABNF     =  1*CHAR [ 1*(CHAR / _) ]
//
// All names start with an alphabet and then can have _ intermixed with it. This
// combinator does not fail, it the responsibility of the consumer to fail based on
// the error
//
// Expected error codes:
//    nom::error::ErrorKind::Alpha => if the input does not start with a char
//
pub(crate) fn var_name(input: Span) -> IResult<Span, String> {
    let (remainder, first_part) = alpha1(input)?;
    let (remainder, next_part) = take_while(|c: char| c.is_alphanumeric() || c == '_')(remainder)?;
    let mut var_name = (*first_part.fragment()).to_string();
    var_name.push_str(*next_part.fragment());
    Ok((remainder, var_name))
}

//
//  var_name_access            = "%" var_name
//
//  This combinator does not fail, it is the responsibility of the consumer to fail based
//  on the error.
//
//  Expected error types:
//     nom::error::ErrorKind::Char => if if does not start with '%'
//
//  see var_name for other error codes
//
pub(crate) fn var_name_access(input: Span) -> IResult<Span, String> {
    preceded(char('%'), var_name)(input)
}

//
// This version is the same as var_name_access
//
fn var_name_access_inclusive(input: Span) -> IResult<Span, String> {
    map(var_name_access, |s| format!("%{}", s))(input)
}

//
// Comparison operators
//
fn in_keyword(input: Span) -> IResult<Span, CmpOperator> {
    value(CmpOperator::In, alt((tag("in"), tag("IN"))))(input)
}

fn not(input: Span) -> IResult<Span, ()> {
    match alt((preceded(tag("not"), space1), preceded(tag("NOT"), space1)))(input) {
        Ok((remainder, _not)) => Ok((remainder, ())),

        Err(nom::Err::Error(_)) => {
            let (input, _bang_char) = char('!')(input)?;
            Ok((input, ()))
        }

        Err(e) => Err(e),
    }
}

fn eq(input: Span) -> IResult<Span, (CmpOperator, bool)> {
    alt((
        value((CmpOperator::Eq, false), tag("==")),
        value((CmpOperator::Eq, true), tag("!=")),
    ))(input)
}

fn keys(input: Span) -> IResult<Span, ()> {
    value((), alt((tag("KEYS"), tag("keys"))))(input)
}

fn exists(input: Span) -> IResult<Span, CmpOperator> {
    value(CmpOperator::Exists, alt((tag("EXISTS"), tag("exists"))))(input)
}

fn empty(input: Span) -> IResult<Span, CmpOperator> {
    value(CmpOperator::Empty, alt((tag("EMPTY"), tag("empty"))))(input)
}

fn other_operations(input: Span) -> IResult<Span, (CmpOperator, bool)> {
    let (input, not) = opt(not)(input)?;
    let (input, operation) = alt((in_keyword, exists, empty, is_type_operations))(input)?;
    Ok((input, (operation, not.is_some())))
}

fn is_list(input: Span) -> IResult<Span, CmpOperator> {
    value(CmpOperator::IsList, alt((tag("IS_LIST"), tag("is_list"))))(input)
}

fn is_struct(input: Span) -> IResult<Span, CmpOperator> {
    value(
        CmpOperator::IsMap,
        alt((tag("IS_STRUCT"), tag("is_struct"))),
    )(input)
}

fn is_string(input: Span) -> IResult<Span, CmpOperator> {
    value(
        CmpOperator::IsString,
        alt((tag("IS_STRING"), tag("is_string"))),
    )(input)
}

fn is_bool(input: Span) -> IResult<Span, CmpOperator> {
    value( CmpOperator::IsBool, alt((
        tag("IS_BOOL"),
        tag("is_bool"),
        )))(input)
}

fn is_int(input: Span) -> IResult<Span, CmpOperator> {
    value( CmpOperator::IsInt, alt((
        tag("IS_INT"),
        tag("is_int"),
        )))(input)
}

fn is_float(input: Span) -> IResult<Span, CmpOperator> {
    value( CmpOperator::IsFloat, alt((
        tag("IS_FLOAT"),
        tag("is_float"),
        )))(input)
}

fn is_type_operations(input: Span) -> IResult<Span, CmpOperator> {
<<<<<<< HEAD
    alt(( is_string, is_list, is_struct, is_bool, is_int, is_float))(input)
=======
    alt((is_string, is_list, is_struct))(input)
>>>>>>> 7ae87450
}

pub(crate) fn value_cmp(input: Span) -> IResult<Span, (CmpOperator, bool)> {
    //
    // This is really crappy as the earlier version used << for custom message
    // delimiter. '<' can be interpreted as Lt comparator.
    // TODO revisit the custom message delimiter
    //
    let (input, is_custom_message_start) = peek(opt(value(true, tag("<<"))))(input)?;
    if is_custom_message_start.is_some() {
        return Err(nom::Err::Error(ParserError {
            span: input,
            context: "Custom message tag detected".to_string(),
            kind: ErrorKind::Tag,
        }));
    }

    alt((
        //
        // Basic cmp checks. Order does matter, you always go from more specific to less
        // specific. '>=' before '>' to ensure that we do not compare '>' first and conclude
        //
        eq,
        value((CmpOperator::Ge, false), tag(">=")),
        value((CmpOperator::Le, false), tag("<=")),
        value((CmpOperator::Gt, false), char('>')),
        value((CmpOperator::Lt, false), char('<')),
        //
        // Other operations
        //
        // keys_keyword,
        other_operations,
    ))(input)
}

fn extract_message(input: Span) -> IResult<Span, &str> {
    match input.find_substring(">>") {
        None => Err(nom::Err::Failure(ParserError {
            span: input,
            kind: ErrorKind::Tag,
            context: "Unable to find a closing >> tag for message".to_string(),
        })),
        Some(v) => {
            let split = input.take_split(v);
            Ok((split.0, *split.1.fragment()))
        }
    }
}

fn custom_message(input: Span) -> IResult<Span, &str> {
    delimited(tag("<<"), extract_message, tag(">>"))(input)
}

pub(crate) fn does_comparator_have_rhs(op: &CmpOperator) -> bool {
<<<<<<< HEAD
    !op.is_unary()
=======
    !matches!(
        op,
        CmpOperator::Empty
            | CmpOperator::Exists
            | CmpOperator::IsString
            | CmpOperator::IsMap
            | CmpOperator::IsList
    )
>>>>>>> 7ae87450
}

fn variable_capture_in_map_or_index(input: Span) -> IResult<Span, String> {
    let (input, var) = preceded(zero_or_more_ws_or_comment, var_name)(input)?;
    let (input, _pipe) = preceded(space0, char('|'))(input)?;
    Ok((input, var))
}

fn predicate_filter_clauses(input: Span) -> IResult<Span, QueryPart> {
    let (input, _open) = open_array(input)?;
    let (input, var) = opt(variable_capture_in_map_or_index)(input)?;
    let (input, filters) = cnf_clauses(input, clause, std::convert::identity, true)?;
    let (input, _close) = cut(close_array)(input)?;
    Ok((input, QueryPart::Filter(var, filters)))
}

fn dotted_property(input: Span) -> IResult<Span, QueryPart> {
    preceded(
        zero_or_more_ws_or_comment,
        preceded(
            char('.'),
            alt((
                map(parse_int_value, |idx| {
                    let idx = match idx {
                        Value::Int(i) => i as i32,
                        _ => unreachable!(),
                    };
                    QueryPart::Index(idx)
                }),
                map(property_name, QueryPart::Key),
                map(var_name_access_inclusive, QueryPart::Key),
                value(QueryPart::AllValues(None), char('*')),
            )), // end alt
        ), // end preceded for char '.'
    )(input)
}

fn open_array(input: Span) -> IResult<Span, ()> {
    value((), preceded(zero_or_more_ws_or_comment, char('[')))(input)
}

fn close_array(input: Span) -> IResult<Span, ()> {
    value((), preceded(zero_or_more_ws_or_comment, char(']')))(input)
}

fn all_indices(input: Span) -> IResult<Span, QueryPart> {
    let (input, _open) = open_array(input)?;
    let (input, query_part) = alt((
        value(
            QueryPart::AllIndices(None),
            preceded(zero_or_more_ws_or_comment, char('*')),
        ),
        map(var_name, |name| QueryPart::AllIndices(Some(name))),
    ))(input)?;
    let (input, _close) = close_array(input)?;
    Ok((input, query_part))
}

fn array_index(input: Span) -> IResult<Span, QueryPart> {
    map(
        delimited(open_array, parse_int_value, cut(close_array)),
        |idx| {
            let idx = match idx {
                Value::Int(i) => i as i32,
                _ => unreachable!(),
            };
            QueryPart::Index(idx)
        },
    )(input)
}

fn map_key_lookup(input: Span) -> IResult<Span, QueryPart> {
    let (input, _open) = open_array(input)?;
    let (input, query_part) = alt((
        map(parse_string, |idx| {
            let idx = match idx {
                Value::String(i) => i,
                _ => unreachable!(),
            };
            QueryPart::Key(idx)
        }),
        map(
            delimited(
                zero_or_more_ws_or_comment,
                var_name,
                zero_or_more_ws_or_comment,
            ),
            |name| QueryPart::AllValues(Some(name)),
        ),
    ))(input)?;
    let (input, _close) = close_array(input)?;
    Ok((input, query_part))
}

fn map_keys_match(input: Span) -> IResult<Span, QueryPart> {
    let (input, _open) = open_array(input)?;
    let (input, var) = opt(variable_capture_in_map_or_index)(input)?;
    let (input, _keys) = preceded(zero_or_more_ws_or_comment, keys)(input)?;
    let (input, cmp) = cut(preceded(
        zero_or_more_ws_or_comment,
        alt((
            eq,
            value((CmpOperator::In, false), in_keyword),
            map(tuple((not, in_keyword)), |_m| (CmpOperator::In, true)),
        )),
    ))(input)?;
    let (input, with) = cut(preceded(
        zero_or_more_ws_or_comment,
        alt((
            map(parse_value, |value| {
                LetValue::Value(PathAwareValue::try_from(value).unwrap())
            }),
            map(
                preceded(zero_or_more_ws_or_comment, access),
                LetValue::AccessClause,
            ),
        )),
    ))(input)?;
    let (input, _close) = close_array(input)?;
    Ok((
        input,
        QueryPart::MapKeyFilter(
            var,
            MapKeyFilterClause {
                comparator: cmp,
                compare_with: with,
            },
        ),
    ))
}

fn predicate_or_index(input: Span) -> IResult<Span, QueryPart> {
    alt((
        all_indices,
        array_index,
        map_key_lookup,
        map_keys_match,
        predicate_filter_clauses,
    ))(input)
}

//
//  dotted_access              = "." (var_name / "*")
//
// This combinator does not fail. It is the responsibility of the consumer to fail based
// on error.
//
// Expected error types:
//    nom::error::ErrorKind::Char => if the start is not '.'
//
// see var_name, var_name_access for other error codes
//
fn dotted_access(input: Span) -> IResult<Span, Vec<QueryPart>> {
    fold_many1(
        alt((dotted_property, predicate_or_index)),
        Vec::new(),
        |mut acc: Vec<QueryPart>, part| {
            acc.push(part);
            acc
        },
    )(input)
}

fn property_name(input: Span) -> IResult<Span, String> {
    alt((
        var_name,
        map(parse_string, |v| match v {
            Value::String(value) => value,
            _ => unreachable!(),
        }),
    ))(input)
}

fn some_keyword(input: Span) -> IResult<Span, bool> {
    value(
        true,
        delimited(
            zero_or_more_ws_or_comment,
            alt((tag("SOME"), tag("some"))),
            one_or_more_ws_or_comment,
        ),
    )(input)
}

fn this_keyword(input: Span) -> IResult<Span, QueryPart> {
    preceded(
        zero_or_more_ws_or_comment,
        alt((
            value(QueryPart::This, tag("this")),
            value(QueryPart::This, tag("THIS")),
        )),
    )(input)
}

//
//   access     =   (var_name / var_name_access) [dotted_access]
//
pub(crate) fn access(input: Span) -> IResult<Span, AccessQuery> {
    map(
        tuple((
            opt(some_keyword),
            alt((
                this_keyword,
                map(
                    alt((var_name_access_inclusive, property_name)),
                    QueryPart::Key,
                ),
            )),
            opt(dotted_access),
        )),
        |(any, first, remainder)| {
            let query_parts = match remainder {
                Some(mut parts) => {
                    parts.insert(0, first.clone());
                    if first.is_variable() {
                        match parts.get(1) {
                            Some(QueryPart::AllIndices(_)) => {}
                            _ => {
                                parts.insert(1, QueryPart::AllIndices(None));
                            }
                        }
                    }
                    parts
                }

                None => {
                    vec![first]
                }
            };
            AccessQuery {
                query: query_parts,
                match_all: any.is_none(),
            }
        },
    )(input)
}

#[allow(clippy::redundant_closure)]
fn clause_with_map<'loc, A, M, T: 'loc>(
    input: Span<'loc>,
    access: A,
    mapper: M,
) -> IResult<Span<'loc>, T>
where
    A: Fn(Span<'loc>) -> IResult<Span<'loc>, AccessQuery<'loc>>,
    M: Fn(GuardAccessClause<'loc>) -> T + 'loc,
{
    let location = FileLocation {
        file_name: input.extra,
        line: input.location_line(),
        column: input.get_utf8_column() as u32,
    };

    let (rest, not) = preceded(zero_or_more_ws_or_comment, opt(not))(input)?;
    let (rest, (query, cmp)) = map(tuple((
        |a| access(a),
        context("expecting one or more WS or comment blocks", zero_or_more_ws_or_comment),
        // error if there is no value_cmp, has to exist
        context("expecting comparison binary operators like >, <= or unary operators KEYS, EXISTS, EMPTY or NOT",
                value_cmp)
    )), |(query, _ign, value)| {
        (query, value)
    })(rest)?;

    if !does_comparator_have_rhs(&cmp.0) {
        let (rest, custom_message) = map(
            preceded(zero_or_more_ws_or_comment, opt(custom_message)),
            |msg| msg.map(String::from),
        )(rest)?;
        Ok((
            rest,
            mapper(GuardAccessClause {
                access_clause: AccessClause {
                    query,
                    comparator: cmp,
                    compare_with: None,
                    custom_message,
                    location,
                },
                negation: not.is_some(),
            }),
        ))
    } else {
        let (rest, (compare_with, custom_message)) =
            context("expecting either a property access \"engine.core\" or value like \"string\" or [\"this\", \"that\"]",
                    cut(alt((
                        //
                        // Order does matter here as true/false and other values can be interpreted as access
                        //
                        map(tuple((
                            parse_value, preceded(zero_or_more_ws_or_comment, opt(custom_message)))),
                            move |(rhs, msg)| {
                                (Some(LetValue::Value(PathAwareValue::try_from(rhs).unwrap())), msg.map(String::from).or(None))
                            }),
                        map(tuple((
                            preceded(zero_or_more_ws_or_comment, access),
                            preceded(zero_or_more_ws_or_comment, opt(custom_message)))),
                            |(rhs, msg)| {
                                (Some(LetValue::AccessClause(rhs)), msg.map(String::from).or(None))
                            }),
                    ))))(rest)?;
        Ok((
            rest,
            mapper(GuardAccessClause {
                access_clause: AccessClause {
                    query,
                    comparator: cmp,
                    compare_with,
                    custom_message,
                    location,
                },
                negation: not.is_some(),
            }),
        ))
    }
}

fn clause_with<A>(input: Span, access: A) -> IResult<Span, GuardClause>
where
    A: Fn(Span) -> IResult<Span, AccessQuery>,
{
    clause_with_map(input, access, GuardClause::Clause)
}

pub(crate) fn block_clause(input: Span) -> IResult<Span, GuardClause> {
    let location = FileLocation {
        file_name: input.extra,
        line: input.location_line(),
        column: input.get_utf8_column() as u32,
    };

    let (input, query) = access(input)?;
    let (input, not_empty) = opt(value(
        true,
        preceded(zero_or_more_ws_or_comment, tuple((not, empty))),
    ))(input)?;
    let (input, (assignments, conjunctions)) = block(clause)(input)?;
    Ok((
        input,
        GuardClause::BlockClause(BlockGuardClause {
            query,
            block: Block {
                assignments,
                conjunctions,
            },
            location,
            not_empty: not_empty.map_or(false, std::convert::identity),
        }),
    ))
}

fn function_expr(input: Span) -> IResult<Span, FunctionExpr> {
    let location = FileLocation {
        file_name: input.extra,
        line: input.location_line(),
        column: input.get_column() as u32,
    };
    let (input, (name, parameters)) = call_expr(input)?;
    Ok((
        input,
        FunctionExpr {
            location,
            name,
            parameters,
        },
    ))
}

pub(crate) fn let_value(input: Span) -> IResult<Span, LetValue> {
    preceded(
        zero_or_more_ws_or_comment,
        alt((
            map(parse_value, |val| {
                LetValue::Value(PathAwareValue::try_from(val).unwrap())
            }),
            map(access, LetValue::AccessClause),
            map(function_expr, LetValue::FunctionCall),
        )),
    )(input)
}

fn call_expr(input: Span) -> IResult<Span, (String, Vec<LetValue>)> {
    tuple((
        var_name,
        delimited(
            char('('),
            separated_nonempty_list(
                char(','),
                cut(delimited(multispace0, let_value, multispace0)),
            ),
            cut(char(')')),
        ),
    ))(input)
}

pub(crate) fn parameterized_rule_call_clause(
    input: Span,
) -> IResult<Span, ParameterizedNamedRuleClause> {
    let location = FileLocation {
        file_name: input.extra,
        line: input.location_line(),
        column: input.get_utf8_column() as u32,
    };

    let (input, not) = opt(not)(input)?;
    let (input, (rule_name, access_clauses)) = call_expr(input)?;
    let (input, custom_message) = opt(preceded(zero_or_more_ws_or_comment, custom_message))(input)?;
    Ok((
        input,
        ParameterizedNamedRuleClause {
            parameters: access_clauses,
            named_rule: GuardNamedRuleClause {
                location,
                custom_message: custom_message.map(|s| s.to_string()),
                negation: not.map_or(false, |_| true),
                dependent_rule: rule_name,
            },
        },
    ))
}

//
//  simple_unary               = "EXISTS" / "EMPTY"
//  keys_unary                 = "KEYS" 1*SP simple_unary
//  keys_not_unary             = "KEYS" 1*SP not_keyword 1*SP unary_operators
//  unary_operators            = simple_unary / keys_unary / not_keyword simple_unary / keys_not_unary
//
//
//  clause                     = access 1*SP unary_operators *(LWSP/comment) custom_message /
//                               access 1*SP binary_operators 1*(LWSP/comment) (access/value) *(LWSP/comment) custom_message
//
// Errors:
//     nom::error::ErrorKind::Alpha, if var_name_access / var_name does not work out
//     nom::error::ErrorKind::Char, if whitespace / comment does not work out for needed spaces
//
// Failures:
//     nom::error::ErrorKind::Char  if access / parse_value does not work out
//
//
fn clause(input: Span) -> IResult<Span, GuardClause> {
    alt((
        when_block(single_clauses, clause, |conds, (assigns, cls)| {
            GuardClause::WhenBlock(
                conds,
                Block {
                    assignments: assigns,
                    conjunctions: cls,
                },
            )
        }),
        block_clause,
        map(
            parameterized_rule_call_clause,
            GuardClause::ParameterizedNamedRule,
        ),
        |i| clause_with(i, access),
    ))(input)
}

fn single_clause(input: Span) -> IResult<Span, WhenGuardClause> {
    clause_with_map(input, access, WhenGuardClause::Clause)
}

//
//  rule_clause   =   (var_name (LWSP/comment)) /
//                    (var_name [1*SP << anychar >>] (LWSP/comment)
//
//
//  rule_clause get to be the most pesky of them all. It has the least
//  form and thereby can interpret partials of other forms as a rule_clause
//  To ensure we don't do that we need to peek ahead after a rule name
//  parsing to see which of these forms is present for the rule clause
//  to succeed
//
//      rule_name[ \t]*\n
//      rule_name[ \t\n]+or[ \t\n]+
//      rule_name(#[^\n]+)
//
//      rule_name\s+<<msg>>[ \t\n]+or[ \t\n]+
//
fn rule_clause(input: Span) -> IResult<Span, GuardClause> {
    let location = FileLocation {
        file_name: input.extra,
        line: input.location_line(),
        column: input.get_utf8_column() as u32,
    };

    let (remaining, not) = opt(not)(input)?;
    let (remaining, ct_type) = var_name(remaining)?;

    //
    // we peek to preserve the input, if it is or, space+newline or comment
    // we return
    //
    let do_return = remaining.is_empty()
        || matches!(
            peek(alt((
                preceded(space0, value((), newline)),
                preceded(space0, value((), comment2)),
                preceded(space0, value((), char('{'))),
                value((), or_join),
            )))(remaining),
            Ok((_same, _ignored))
        );

    if do_return {
        return Ok((
            remaining,
            GuardClause::NamedRule(GuardNamedRuleClause {
                dependent_rule: ct_type,
                location,
                negation: not.is_some(),
                custom_message: None,
            }),
        ));
    }

    //
    // Else it must have a custom message
    //
    let (remaining, message) = cut(preceded(space0, custom_message))(remaining)?;
    Ok((
        remaining,
        GuardClause::NamedRule(GuardNamedRuleClause {
            dependent_rule: ct_type,
            location,
            negation: not.is_some(),
            custom_message: Some(message.to_string()),
        }),
    ))
}

//
// clauses
//
#[allow(clippy::redundant_closure)]
fn cnf_clauses<'loc, T, E, F, M>(
    input: Span<'loc>,
    f: F,
    _m: M,
    _non_empty: bool,
) -> IResult<Span<'loc>, Conjunctions<E>>
where
    F: Fn(Span<'loc>) -> IResult<Span<'loc>, E>,
    M: Fn(Vec<E>) -> T,
    E: Clone + 'loc,
    T: 'loc,
{
    let mut conjunctions = Conjunctions::new();
    let mut rest = input;
    loop {
        match disjunction_clauses(rest, |i: Span| f(i), true) {
            Err(nom::Err::Error(_)) => {
                if conjunctions.is_empty() {
                    return Err(nom::Err::Failure(ParserError {
                        span: input,
                        context: format!(
                            "There were no clauses present {}#{}@{}",
                            input.extra,
                            input.location_line(),
                            input.get_utf8_column()
                        ),
                        kind: ErrorKind::Many1,
                    }));
                }
                return Ok((rest, conjunctions));
            }

            Ok((left, disjunctions)) => {
                rest = left;
                conjunctions.push(disjunctions);
            }

            Err(e) => return Err(e),
        }
    }
}

#[allow(clippy::redundant_closure)]
fn disjunction_clauses<'loc, E, F>(
    input: Span<'loc>,
    parser: F,
    non_empty: bool,
) -> IResult<Span<'loc>, Disjunctions<E>>
where
    F: Fn(Span<'loc>) -> IResult<Span<'loc>, E>,
    E: Clone + 'loc,
{
    if non_empty {
        separated_nonempty_list(
            or_join,
            preceded(zero_or_more_ws_or_comment, |i: Span| parser(i)),
        )(input)
    } else {
        separated_list(
            or_join,
            preceded(zero_or_more_ws_or_comment, |i: Span| parser(i)),
        )(input)
    }
}

fn single_clauses(input: Span) -> IResult<Span, Conjunctions<WhenGuardClause>> {
    cnf_clauses(
        input,
        //
        // Order does matter here. Both rule_clause and access clause have the same syntax
        // for the first part e.g
        //
        // s3_encrypted_bucket  or configuration.containers.*.port == 80
        //
        // the first part is a rule clause and the second part is access clause. Consider
        // this example
        //
        // s3_encrypted_bucket or bucket_encryption EXISTS
        //
        // The first part if rule clause and second part is access. if we use the rule_clause
        // to be first it would interpret bucket_encryption as the rule_clause. Now to prevent that
        // we are using the alt form to first parse to see if it is clause and then try rules_clause
        //
        alt((
            single_clause,
            map(
                parameterized_rule_call_clause,
                WhenGuardClause::ParameterizedNamedRule,
            ),
            map(rule_clause, |g| match g {
                GuardClause::NamedRule(nr) => WhenGuardClause::NamedRule(nr),
                _ => unreachable!(),
            }),
        )),
        //
        // Mapping the GuardClause
        //
        std::convert::identity,
        false,
    )
}

fn clauses(input: Span) -> IResult<Span, Conjunctions<GuardClause>> {
    cnf_clauses(
        input,
        //
        // Order does matter here. Both rule_clause and access clause have the same syntax
        // for the first part e.g
        //
        // s3_encrypted_bucket  or configuration.containers.*.port == 80
        //
        // the first part is a rule clause and the second part is access clause. Consider
        // this example
        //
        // s3_encrypted_bucket or bucket_encryption EXISTS
        //
        // The first part if rule clause and second part is access. if we use the rule_clause
        // to be first it would interpret bucket_encryption as the rule_clause. Now to prevent that
        // we are using the alt form to first parse to see if it is clause and then try rules_clause
        //
        alt((clause, rule_clause)),
        //
        // Mapping the GuardClause
        //
        std::convert::identity,
        false,
    )
}

fn let_assignment_expr(input: Span) -> IResult<Span, String> {
    let (input, _let_keyword) = tag("let")(input)?;
    let (input, (var_name, _eq_sign)) = tuple((
        //
        // if we have a pattern like "letproperty" that can be an access keyword
        // then there is no space in between. This will error out.
        //
        preceded(one_or_more_ws_or_comment, var_name),
        //
        // if we succeed in reading the form "let <var_name>", it must be be
        // followed with an assignment sign "=" or ":="
        //
        cut(preceded(
            zero_or_more_ws_or_comment,
            alt((tag("="), tag(":="))),
        )),
    ))(input)?;
    Ok((input, var_name))
}

fn assignment(input: Span) -> IResult<Span, LetExpr> {
    let (input, var_name) = let_assignment_expr(input)?;

    match parse_value(input) {
        Ok((input, value)) => Ok((
            input,
            LetExpr {
                var: var_name,
                value: LetValue::Value(PathAwareValue::try_from(value).unwrap()),
            },
        )),

        Err(nom::Err::Error(_)) => {
            //
            // if we did not succeed in parsing a value object, then
            // if must be an access pattern, else it is a failure
            //
            let (input, access) = cut(preceded(zero_or_more_ws_or_comment, access))(input)?;

            Ok((
                input,
                LetExpr {
                    var: var_name,
                    value: LetValue::AccessClause(access),
                },
            ))
        }

        Err(e) => Err(e),
    }
}

//
// when keyword
//
fn when(input: Span) -> IResult<Span, ()> {
    value((), alt((tag("when"), tag("WHEN"))))(input)
}

#[allow(clippy::redundant_closure)]
fn when_conditions<'loc, P>(
    condition_parser: P,
) -> impl Fn(Span<'loc>) -> IResult<Span<'loc>, Conjunctions<WhenGuardClause<'loc>>>
where
    P: Fn(Span<'loc>) -> IResult<Span<'loc>, Conjunctions<WhenGuardClause<'loc>>>,
{
    move |input: Span| {
        //
        // see if there is a "when" keyword
        //
        let (input, _when_keyword) = preceded(zero_or_more_ws_or_comment, when)(input)?;

        //
        // If there is "when" then parse conditions. It is an error not to have
        // clauses following it
        //
        cut(
            //
            // when keyword must be followed by a space and then clauses. Fail if that
            // is not the case
            //
            preceded(one_or_more_ws_or_comment, |s| condition_parser(s)),
        )(input)
    }
}

#[allow(clippy::redundant_closure)]
fn block<'loc, T, P>(
    clause_parser: P,
) -> impl Fn(Span<'loc>) -> IResult<Span<'loc>, (Vec<LetExpr<'loc>>, Conjunctions<T>)>
where
    P: Fn(Span<'loc>) -> IResult<Span<'loc>, T>,
    T: Clone + 'loc,
{
    move |input: Span| {
        let (input, _start_block) = preceded(zero_or_more_ws_or_comment, char('{'))(input)?;

        let mut conjunctions: Conjunctions<T> = Conjunctions::new();
        let (input, results) = fold_many1(
            alt((
                map(preceded(zero_or_more_ws_or_comment, assignment), |s| {
                    (Some(s), None)
                }),
                map(
                    |i: Span| disjunction_clauses(i, |i: Span| clause_parser(i), true),
                    |c: Disjunctions<T>| (None, Some(c)),
                ),
            )),
            Vec::new(),
            |mut acc, pair| {
                acc.push(pair);
                acc
            },
        )(input)?;

        let mut assignments = vec![];
        for each in results {
            match each {
                (Some(let_expr), None) => {
                    assignments.push(let_expr);
                }
                (None, Some(v)) => conjunctions.push(v),
                (_, _) => unreachable!(),
            }
        }

        let (input, _end_block) = cut(preceded(zero_or_more_ws_or_comment, char('}')))(input)?;

        Ok((input, (assignments, conjunctions)))
    }
}

pub(crate) fn type_name(input: Span) -> IResult<Span, TypeName> {
    match tuple((
        terminated(var_name, tag("::")),
        terminated(var_name, tag("::")),
        var_name,
    ))(input)
    {
        Ok((remaining, parts)) => {
            let (remaining, _skip_module) = opt(tag("::MODULE"))(remaining)?;
            Ok((
                remaining,
                TypeName {
                    type_name: format!("{}::{}::{}", parts.0, parts.1, parts.2),
                },
            ))
        }
        Err(nom::Err::Error(_e)) => {
            // custom resource might only have one separator
            let (remaining, parts) = tuple((terminated(var_name, tag("::")), var_name))(input)?;
            Ok((
                remaining,
                TypeName {
                    type_name: format!("{}::{}", parts.0, parts.1),
                },
            ))
        }
        Err(e) => Err(e),
    }
}
//
// Type block
//
fn type_block(input: Span) -> IResult<Span, TypeBlock> {
    //
    // Start must be a type name like "AWS::SQS::Queue"
    //
    let location = FileLocation {
        file_name: input.extra,
        line: input.location_line(),
        column: input.get_utf8_column() as u32,
    };
    let (input, name) = type_name(input)?;

    //
    // There has to be a space following type name, else it is a failure
    //
    let (input, _space) = cut(one_or_more_ws_or_comment)(input)?;

    let (input, when_conditions) = opt(when_conditions(single_clauses))(input)?;

    let (input, (assignments, clauses)) = if when_conditions.is_some() {
        cut(block(clause))(input)?
    } else {
        match block(clause)(input) {
            Ok((input, result)) => (input, result),
            Err(nom::Err::Error(_)) => {
                let (input, conjs) = cut(preceded(
                    zero_or_more_ws_or_comment,
                    map(clause, |s| vec![s]),
                ))(input)?;
                (input, (Vec::new(), vec![conjs]))
            }
            Err(e) => return Err(e),
        }
    };

    Ok((
        input,
        TypeBlock {
            conditions: when_conditions,
            type_name: name.type_name.to_string(),
            block: Block {
                assignments,
                conjunctions: clauses,
            },
            query: vec![
                QueryPart::Key("Resources".to_string()),
                QueryPart::AllValues(None),
                QueryPart::Filter(
                    None,
                    Conjunctions::from([Disjunctions::from([GuardClause::Clause(
                        GuardAccessClause {
                            negation: false,
                            access_clause: AccessClause {
                                query: AccessQuery {
                                    query: vec![QueryPart::Key("Type".to_string())],
                                    match_all: true,
                                },
                                custom_message: None,
                                location,
                                compare_with: Some(LetValue::Value(PathAwareValue::String((
                                    Path::root(),
                                    name.type_name,
                                )))),
                                comparator: (CmpOperator::Eq, false),
                            },
                        },
                    )])]),
                ),
            ],
        },
    ))
}

#[allow(clippy::redundant_closure)]
fn when_block<'loc, C, B, M, T, R>(
    conditions: C,
    block_fn: B,
    mapper: M,
) -> impl Fn(Span<'loc>) -> IResult<Span<'loc>, R>
where
    C: Fn(Span<'loc>) -> IResult<Span, Conjunctions<WhenGuardClause<'loc>>>,
    B: Fn(Span<'loc>) -> IResult<Span<'loc>, T>,
    T: Clone + 'loc,
    R: 'loc,
    M: Fn(Conjunctions<WhenGuardClause<'loc>>, (Vec<LetExpr<'loc>>, Conjunctions<T>)) -> R,
{
    move |input: Span| {
        map(
            preceded(
                zero_or_more_ws_or_comment,
                pair(when_conditions(|p| conditions(p)), block(|p| block_fn(p))),
            ),
            |(w, b)| mapper(w, b),
        )(input)
    }
}

fn rule_block_clause(input: Span) -> IResult<Span, RuleClause> {
    alt((
        map(
            preceded(zero_or_more_ws_or_comment, type_block),
            RuleClause::TypeBlock,
        ),
        map(
            preceded(
                zero_or_more_ws_or_comment,
                pair(
                    when_conditions(single_clauses),
                    block(alt((clause, rule_clause))),
                ),
            ),
            |(conditions, block)| {
                RuleClause::WhenBlock(
                    conditions,
                    Block {
                        assignments: block.0,
                        conjunctions: block.1,
                    },
                )
            },
        ),
        map(
            preceded(zero_or_more_ws_or_comment, alt((clause, rule_clause))),
            RuleClause::Clause,
        ),
    ))(input)
}

//
// rule block
//
fn rule_block(input: Span) -> IResult<Span, Rule> {
    //
    // rule is followed by space
    //
    let (input, _rule_keyword) = preceded(zero_or_more_ws_or_comment, tag("rule"))(input)?;
    let (input, _space) = one_or_more_ws_or_comment(input)?;

    let (input, rule_name) = cut(var_name)(input)?;
    let (input, conditions) = opt(when_conditions(single_clauses))(input)?;
    let (input, (assignments, conjunctions)) = cut(block(rule_block_clause))(input)?;

    Ok((
        input,
        Rule {
            rule_name,
            conditions,
            block: Block {
                assignments,
                conjunctions,
            },
        },
    ))
}

//
// parameter names
//
fn parameter_names(input: Span) -> IResult<Span, indexmap::IndexSet<String>> {
    delimited(
        char('('),
        map(
            separated_nonempty_list(
                char(','),
                cut(delimited(multispace0, var_name, multispace0)),
            ),
            |v| v.into_iter().collect::<indexmap::IndexSet<String>>(),
        ),
        cut(char(')')),
    )(input)
}

//
// Parameterized Rule
//
fn parameterized_rule_block(input: Span) -> IResult<Span, ParameterizedRule> {
    //
    // rule is followed by space
    //
    let (input, _rule_keyword) = delimited(
        zero_or_more_ws_or_comment,
        tag("rule"),
        one_or_more_ws_or_comment,
    )(input)?;

    let (input, rule_name) = cut(var_name)(input)?;
    let (input, parameter_names) = parameter_names(input)?;
    let (input, (assignments, conjunctions)) = cut(block(rule_block_clause))(input)?;

    Ok((
        input,
        ParameterizedRule {
            parameter_names,
            rule: Rule {
                rule_name,
                block: Block {
                    assignments,
                    conjunctions,
                },
                conditions: None,
            },
        },
    ))
}

fn default_clauses(input: Span) -> IResult<Span, Disjunctions<GuardClause>> {
    let (input, disjunctions) = disjunction_clauses(input, clause, true)?;
    Ok((input, disjunctions))
}

fn type_block_clauses(input: Span) -> IResult<Span, Disjunctions<TypeBlock>> {
    let (input, disjunctions) = disjunction_clauses(input, type_block, true)?;
    Ok((input, disjunctions))
}

#[allow(clippy::redundant_closure)]
fn remove_whitespace_comments<'loc, P, R>(
    parser: P,
) -> impl Fn(Span<'loc>) -> IResult<Span<'loc>, R>
where
    P: Fn(Span<'loc>) -> IResult<Span<'loc>, R>,
{
    move |input: Span| {
        delimited(
            zero_or_more_ws_or_comment,
            |s| parser(s),
            zero_or_more_ws_or_comment,
        )(input)
    }
}

#[derive(Clone, PartialEq, Debug)]
enum Exprs<'loc> {
    Assignment(LetExpr<'loc>),
    DefaultTypeBlock(Disjunctions<TypeBlock<'loc>>),
    DefaultWhenBlock(WhenConditions<'loc>, Block<'loc, GuardClause<'loc>>),
    DefaultClause(Disjunctions<GuardClause<'loc>>),
    Rule(Rule<'loc>),
    ParameterizedRule(ParameterizedRule<'loc>),
}

//
// Rules File
//
pub(crate) fn rules_file(input: Span) -> Result<RulesFile, Error> {
    let exprs = all_consuming(fold_many1(
        remove_whitespace_comments(alt((
            map(assignment, Exprs::Assignment),
            map(parameterized_rule_block, Exprs::ParameterizedRule),
            map(rule_block, Exprs::Rule),
            map(type_block_clauses, Exprs::DefaultTypeBlock),
            when_block(single_clauses, alt((clause, rule_clause)), |c, b| {
                Exprs::DefaultWhenBlock(
                    c,
                    Block {
                        assignments: b.0,
                        conjunctions: b.1,
                    },
                )
            }),
            map(default_clauses, Exprs::DefaultClause),
        ))),
        Vec::new(),
        |mut acc, expr| {
            acc.push(expr);
            acc
        },
    ))(input)?
    .1;

    let mut global_assignments = Vec::with_capacity(exprs.len());
    let mut default_rule_clauses = Vec::with_capacity(exprs.len());
    let mut named_rules = Vec::with_capacity(exprs.len());
    let mut parameterized_rules = Vec::with_capacity(exprs.len());

    for each in exprs {
        match each {
            Exprs::Rule(r) => named_rules.push(r),
            Exprs::ParameterizedRule(p) => parameterized_rules.push(p),
            Exprs::Assignment(l) => global_assignments.push(l),
            Exprs::DefaultClause(clause_disjunctions) => default_rule_clauses.push(
                clause_disjunctions
                    .into_iter()
                    .map(RuleClause::Clause)
                    .collect(),
            ),
            Exprs::DefaultTypeBlock(disjunctions) => default_rule_clauses.push(
                disjunctions
                    .into_iter()
                    .map(RuleClause::TypeBlock)
                    .collect(),
            ),
            Exprs::DefaultWhenBlock(w, b) => {
                default_rule_clauses.push(vec![RuleClause::WhenBlock(w, b)])
            }
        }
    }

    if !default_rule_clauses.is_empty() {
        let default_rule = Rule {
            conditions: None,
            rule_name: "default".to_string(),
            block: Block {
                assignments: vec![],
                conjunctions: default_rule_clauses,
            },
        };
        named_rules.insert(0, default_rule);
    }

    Ok(RulesFile {
        assignments: global_assignments,
        guard_rules: named_rules,
        parameterized_rules,
    })
}

//
//  ABNF        = "or" / "OR" / "|OR|"
//
fn or_term(input: Span) -> IResult<Span, Span> {
    alt((tag("or"), tag("OR"), tag("|OR|")))(input)
}

fn or_join(input: Span) -> IResult<Span, Span> {
    delimited(
        zero_or_more_ws_or_comment,
        or_term,
        one_or_more_ws_or_comment,
    )(input)
}

impl<'a> TryFrom<&'a str> for AccessQuery<'a> {
    type Error = Error;

    fn try_from(value: &'a str) -> Result<Self, Self::Error> {
        let span = from_str2(value);
        let access = access(span)?.1;
        Ok(access)
    }
}

impl<'a> TryFrom<&'a str> for LetExpr<'a> {
    type Error = Error;

    fn try_from(value: &'a str) -> Result<Self, Self::Error> {
        let span = from_str2(value);
        let assign = assignment(span)?.1;
        Ok(assign)
    }
}

impl<'a> TryFrom<&'a str> for GuardClause<'a> {
    type Error = Error;

    fn try_from(value: &'a str) -> Result<Self, Self::Error> {
        let span = from_str2(value);
        Ok(clause(span)?.1)
    }
}

pub(crate) struct ConjunctionsWrapper<'a>(pub(crate) Conjunctions<GuardClause<'a>>);
impl<'a> TryFrom<&'a str> for ConjunctionsWrapper<'a> {
    type Error = Error;

    fn try_from(value: &'a str) -> Result<Self, Self::Error> {
        let span = from_str2(value);
        Ok(ConjunctionsWrapper(clauses(span)?.1))
    }
}

impl<'a> TryFrom<&'a str> for TypeBlock<'a> {
    type Error = Error;

    fn try_from(value: &'a str) -> Result<Self, Self::Error> {
        let span = from_str2(value);
        Ok(preceded(zero_or_more_ws_or_comment, type_block)(span)?.1)
    }
}

impl<'a> TryFrom<&'a str> for Rule<'a> {
    type Error = Error;

    fn try_from(value: &'a str) -> Result<Self, Self::Error> {
        let span = from_str2(value);
        Ok(rule_block(span)?.1)
    }
}

impl<'a> TryFrom<&'a str> for ParameterizedRule<'a> {
    type Error = Error;

    fn try_from(value: &'a str) -> Result<Self, Self::Error> {
        let span = from_str2(value);
        Ok(parameterized_rule_block(span)?.1)
    }
}

impl<'a> TryFrom<&'a str> for ParameterizedNamedRuleClause<'a> {
    type Error = Error;

    fn try_from(value: &'a str) -> Result<Self, Self::Error> {
        let span = from_str2(value);
        Ok(parameterized_rule_call_clause(span)?.1)
    }
}

impl<'a> TryFrom<&'a str> for FunctionExpr<'a> {
    type Error = Error;

    fn try_from(value: &'a str) -> Result<Self, Self::Error> {
        let span = from_str2(value);
        Ok(function_expr(span)?.1)
    }
}

impl<'a> TryFrom<&'a str> for RuleClause<'a> {
    type Error = Error;

    fn try_from(value: &'a str) -> Result<Self, Self::Error> {
        let span = from_str2(value);
        Ok(preceded(zero_or_more_ws_or_comment, rule_block_clause)(span)?.1)
    }
}

impl<'a> TryFrom<&'a str> for RulesFile<'a> {
    type Error = Error;

    fn try_from(value: &'a str) -> Result<Self, Self::Error> {
        let span = from_str2(value);
        rules_file(span)
    }
}

#[cfg(test)]
#[path = "parser_tests.rs"]
mod parser_tests;<|MERGE_RESOLUTION|>--- conflicted
+++ resolved
@@ -640,11 +640,7 @@
 }
 
 fn is_type_operations(input: Span) -> IResult<Span, CmpOperator> {
-<<<<<<< HEAD
     alt(( is_string, is_list, is_struct, is_bool, is_int, is_float))(input)
-=======
-    alt((is_string, is_list, is_struct))(input)
->>>>>>> 7ae87450
 }
 
 pub(crate) fn value_cmp(input: Span) -> IResult<Span, (CmpOperator, bool)> {
@@ -699,18 +695,7 @@
 }
 
 pub(crate) fn does_comparator_have_rhs(op: &CmpOperator) -> bool {
-<<<<<<< HEAD
     !op.is_unary()
-=======
-    !matches!(
-        op,
-        CmpOperator::Empty
-            | CmpOperator::Exists
-            | CmpOperator::IsString
-            | CmpOperator::IsMap
-            | CmpOperator::IsList
-    )
->>>>>>> 7ae87450
 }
 
 fn variable_capture_in_map_or_index(input: Span) -> IResult<Span, String> {
