--- conflicted
+++ resolved
@@ -19,12 +19,8 @@
 use inflector::cases::*;
 use lazy_static::lazy_static;
 use serde::Serialize;
-<<<<<<< HEAD
 use std::collections::{BTreeSet, HashMap};
-=======
-use std::collections::{HashMap, HashSet};
 use std::rc::Rc;
->>>>>>> 661dbf48
 
 pub(crate) struct Scope<'value, 'loc: 'value> {
     root: Rc<PathAwareValue>,
@@ -2192,36 +2188,9 @@
     root: &EventRecord<'value>,
 ) -> Result<FileReport<'value>> {
     Ok(match &root.container {
-<<<<<<< HEAD
-        Some(file_status) => match file_status {
-            RecordType::FileCheck(NamedStatus {
-                name,
-                status,
-                message,
-            }) => {
-                let mut pass: BTreeSet<String> = BTreeSet::new();
-                let mut skip: BTreeSet<String> = BTreeSet::new();
-                for each in &root.children {
-                    if let Some(rule) = &each.container {
-                        if let RecordType::RuleCheck(NamedStatus {
-                            status,
-                            message,
-                            name,
-                        }) = rule
-                        {
-                            match *status {
-                                Status::PASS => {
-                                    pass.insert(name.to_string());
-                                }
-                                Status::SKIP => {
-                                    skip.insert(name.to_string());
-                                }
-                                _ => {}
-                            }
-=======
         Some(RecordType::FileCheck(NamedStatus { name, status, .. })) => {
-            let mut pass = HashSet::with_capacity(root.children.len());
-            let mut skip = HashSet::with_capacity(root.children.len());
+            let mut pass: BTreeSet<String> = BTreeSet::new();
+            let mut skip: BTreeSet<String> = BTreeSet::new();
             for each in &root.children {
                 if let Some(RecordType::RuleCheck(NamedStatus { status, name, .. })) =
                     &each.container
@@ -2229,7 +2198,6 @@
                     match *status {
                         Status::PASS => {
                             pass.insert(name.to_string());
->>>>>>> 661dbf48
                         }
                         SKIP => {
                             skip.insert(name.to_string());
