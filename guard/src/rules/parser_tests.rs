--- conflicted
+++ resolved
@@ -2236,7 +2236,6 @@
     }
 }
 
-<<<<<<< HEAD
 #[rstest::rstest]
 #[case("letx", Err(nom::Err::Error(ParserError {
     span: unsafe {
@@ -2344,152 +2343,12 @@
                     ""
                     )
             },
-=======
-#[test]
-fn test_assignments() {
-    let examples = [
-        "letx",                   // 0 Error
-        "let x",                  // 1 Failure
-        "let x = 10",             // 2 Ok
-        "let x = [10, 20]",       // 3 Ok
-        "let x = engine",         // 4 Ok
-        "let engines = %engines", // 5 Ok
-        r#"let ENGINE_LOGS = {
-    'postgres':      ["postgresql", "upgrade"],
-    'mariadb':       ["audit", "error", "general", "slowquery"],
-    'mysql':         ["audit", "error", "general", "slowquery"],
-    'oracle-ee':     ["trace", "audit", "alert", "listener"],
-    'oracle-se':     ["trace", "audit", "alert", "listener"],
-    'oracle-se1':    ["trace", "audit", "alert", "listener"],
-    'oracle-se2':    ["trace", "audit", "alert", "listener"],
-    'sqlserver-ee':  ["error", "agent"],
-    'sqlserver-ex':  ["error"],
-    'sqlserver-se':  ["error", "agent"],
-    'sqlserver-web': ["error", "agent"],
-    'aurora':        ["audit", "error", "general", "slowquery"],
-    'aurora-mysql':  ["audit", "error", "general", "slowquery"],
-    'aurora-postgresql': ["postgresql", "upgrade"]
-}"#, // 6 Ok
-        "let x =",                // 7 Failure
-        "let aurora_dbs = resources.*[ type IN [/AWS::RDS::DBCluster/, /AWS::RDS::GlobalCluster/]]", // 8 Ok
-    ];
-
-    let engines: serde_json::Value = serde_json::from_str(
-        r#"{
-                "postgres":      ["postgresql", "upgrade"],
-                "mariadb":       ["audit", "error", "general", "slowquery"],
-                "mysql":         ["audit", "error", "general", "slowquery"],
-                "oracle-ee":     ["trace", "audit", "alert", "listener"],
-                "oracle-se":     ["trace", "audit", "alert", "listener"],
-                "oracle-se1":    ["trace", "audit", "alert", "listener"],
-                "oracle-se2":    ["trace", "audit", "alert", "listener"],
-                "sqlserver-ee":  ["error", "agent"],
-                "sqlserver-ex":  ["error"],
-                "sqlserver-se":  ["error", "agent"],
-                "sqlserver-web": ["error", "agent"],
-                "aurora":        ["audit", "error", "general", "slowquery"],
-                "aurora-mysql":  ["audit", "error", "general", "slowquery"],
-                "aurora-postgresql": ["postgresql", "upgrade"]
-            }"#,
-    )
-    .unwrap();
-
-    let engines: Value = engines.try_into().unwrap();
-
-    let expectations = [
-        // "letx",                 // 0 Error
-        Err(nom::Err::Error(ParserError {
-            span: unsafe { Span::new_from_raw_offset("let".len(), 1, "x", "") },
-            context: "".to_string(),
-            kind: ErrorKind::Char, // from comment
-        })),
-        // "let x",                // 1 Failure
-        Err(nom::Err::Failure(ParserError {
-            span: unsafe { Span::new_from_raw_offset("let x".len(), 1, "", "") },
-            context: "".to_string(),
-            kind: ErrorKind::Tag, // from "="
-        })),
-        // "let x = 10",           // 2 Ok
-        Ok((
-            unsafe { Span::new_from_raw_offset("let x = 10".len(), 1, "", "") },
-            LetExpr {
-                var: String::from("x"),
-                value: LetValue::Value(PathAwareValue::try_from(Value::Int(10)).unwrap()),
-            },
-        )),
-        // "let x = [10, 20]",     // 3 Ok
-        Ok((
-            unsafe { Span::new_from_raw_offset(examples[3].len(), 1, "", "") },
-            LetExpr {
-                var: String::from("x"),
-                value: LetValue::Value(
-                    PathAwareValue::try_from(Value::List(vec![Value::Int(10), Value::Int(20)]))
-                        .unwrap(),
-                ),
-            },
-        )),
-        // "let x = engine",       // 4 Ok
-        Ok((
-            unsafe { Span::new_from_raw_offset(examples[4].len(), 1, "", "") },
-            LetExpr {
-                var: String::from("x"),
-                value: LetValue::AccessClause(AccessQuery {
-                    query: vec![QueryPart::Key(String::from("engine"))],
-                    match_all: true,
-                }),
-            },
-        )),
-        // "let engines = %engines", // 5 Ok
-        Ok((
-            unsafe { Span::new_from_raw_offset(examples[5].len(), 1, "", "") },
-            LetExpr {
-                var: String::from("engines"),
-                value: LetValue::AccessClause(AccessQuery {
-                    query: vec![QueryPart::Key(String::from("%engines"))],
-                    match_all: true,
-                }),
-            },
-        )),
-        // r#"let ENGINE_LOGS = {
-        //     'postgres':      ["postgresql", "upgrade"],
-        //     'mariadb':       ["audit", "error", "general", "slowquery"],
-        //     'mysql':         ["audit", "error", "general", "slowquery"],
-        //     'oracle-ee':     ["trace", "audit", "alert", "listener"],
-        //     'oracle-se':     ["trace", "audit", "alert", "listener"],
-        //     'oracle-se1':    ["trace", "audit", "alert", "listener"],
-        //     'oracle-se2':    ["trace", "audit", "alert", "listener"],
-        //     'sqlserver-ee':  ["error", "agent"],
-        //     'sqlserver-ex':  ["error"],
-        //     'sqlserver-se':  ["error", "agent"],
-        //     'sqlserver-web': ["error", "agent"],
-        //     'aurora':        ["audit", "error", "general", "slowquery"],
-        //     'aurora-mysql':  ["audit", "error", "general", "slowquery"],
-        //     'aurora-postgresql': ["postgresql", "upgrade"]
-        // }"#,                             // 6 Ok
-        Ok((
-            unsafe { Span::new_from_raw_offset(examples[6].len(), 16, "", "") },
-            LetExpr {
-                var: String::from("ENGINE_LOGS"),
-                value: LetValue::Value(PathAwareValue::try_from(engines).unwrap()),
-            },
-        )),
-        // "let x =",           // 7 Failure
-        Err(nom::Err::Failure(ParserError {
-            span: unsafe { Span::new_from_raw_offset(examples[7].len(), 1, "", "") },
-            context: "".to_string(),
-            kind: ErrorKind::Char, // from access with usage of parse_string
-        })),
-        // "let aurora_dbs = resources.*[ type IN [/AWS::RDS::DBCluster/, /AWS::RDS::GlobalCluster/]]", // 8 Ok
-        Ok((
-            unsafe { Span::new_from_raw_offset(examples[8].len(), 1, "", "") },
->>>>>>> 7ae87450
             LetExpr {
                 var: String::from("aurora_dbs"),
                 value: LetValue::AccessClause(AccessQuery {
                     query: vec![
                         QueryPart::Key(String::from("resources")),
                         QueryPart::AllValues(None),
-<<<<<<< HEAD
                         QueryPart::Filter(None, Conjunctions::from(
                                 [
                                 Disjunctions::from(
@@ -2547,49 +2406,6 @@
         )))]
 fn test_assignments(#[case] each : &str, #[case] expected : IResult<Span, LetExpr>) {
         let span = Span::new_extra(each, "");
-=======
-                        QueryPart::Filter(
-                            None,
-                            Conjunctions::from([Disjunctions::from([GuardClause::Clause(
-                                GuardAccessClause {
-                                    access_clause: AccessClause {
-                                        compare_with: Some(LetValue::Value(
-                                            PathAwareValue::try_from(Value::List(vec![
-                                                Value::Regex(String::from("AWS::RDS::DBCluster")),
-                                                Value::Regex(String::from(
-                                                    "AWS::RDS::GlobalCluster",
-                                                )),
-                                            ]))
-                                            .unwrap(),
-                                        )),
-                                        query: AccessQuery {
-                                            query: vec![QueryPart::Key(String::from("type"))],
-                                            match_all: true,
-                                        },
-                                        custom_message: None,
-                                        comparator: (CmpOperator::In, false),
-                                        location: FileLocation {
-                                            line: 1,
-                                            column: "let aurora_dbs = resources.*[ ".len() as u32
-                                                + 1,
-                                            file_name: "",
-                                        },
-                                    },
-                                    negation: false,
-                                },
-                            )])]),
-                        ),
-                    ],
-                    match_all: true,
-                }),
-            },
-        )),
-    ];
-
-    for (idx, each) in examples.iter().enumerate() {
-        println!("Test #{}: {}", idx, *each);
-        let span = Span::new_extra(*each, "");
->>>>>>> 7ae87450
         let result = assignment(span);
         assert_eq!(result, expected);
 }
