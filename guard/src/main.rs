use clap::ArgMatches;
use std::collections::HashMap;
use std::fs::File;
mod command;
mod commands;
mod migrate;
mod rules;
mod utils;

use crate::commands::{MIGRATE, OUTPUT, PARSE_TREE, RULEGEN};
use crate::utils::reader::{ReadBuffer, Reader};
use crate::utils::writer::WriteBuffer::Stderr;
use crate::utils::writer::{WriteBuffer::File as WBFile, WriteBuffer::Stdout, Writer};
use command::Command;
use commands::{APP_NAME, APP_VERSION};
use rules::errors::Error;
use std::io::Write;
use std::process::exit;
use std::rc::Rc;

fn main() -> Result<(), Error> {
    let mut app = clap::Command::new(APP_NAME)
        .version(APP_VERSION)
        .about(
            r#"
  Guard is a general-purpose tool that provides a simple declarative syntax to define 
  policy-as-code as rules to validate against any structured hierarchical data (like JSON/YAML).
  Rules are composed of clauses expressed using Conjunctive Normal Form
  (fancy way of saying it is a logical AND of OR clauses). Guard has deep
  integration with CloudFormation templates for evaluation but is a general tool
  that equally works for any JSON- and YAML- data."#,
        )
        .arg_required_else_help(true);

    let mut commands: Vec<Box<dyn Command>> = Vec::with_capacity(2);
    commands.push(Box::new(commands::parse_tree::ParseTree::new()));
    commands.push(Box::new(commands::test::Test::new()));
    commands.push(Box::new(commands::validate::Validate::new()));
    commands.push(Box::new(commands::rulegen::Rulegen::new()));
    commands.push(Box::new(commands::migrate::Migrate::new()));

    let mappings = commands.iter().map(|s| (s.name(), s)).fold(
        HashMap::with_capacity(commands.len()),
        |mut map, entry| {
            map.insert(entry.0, entry.1.as_ref());
            map
        },
    );

    for each in &commands {
        app = app.subcommand(each.command());
    }

    let help = app.render_usage();
    let app = app.get_matches();

    match app.subcommand() {
        Some((name, value)) => {
            if let Some(command) = mappings.get(name) {
                let mut output_writer: Writer = if [PARSE_TREE, MIGRATE, RULEGEN]
                    .contains(&command.name())
                {
<<<<<<< HEAD
                    let writer: Writer = match value.value_of(OUTPUT.0) {
=======
                    let writer: Writer = match app.get_one::<String>(OUTPUT.0) {
>>>>>>> 25fd2eca
                        Some(file) => {
                            Writer::new(WBFile(File::create(file)?), Stderr(std::io::stderr()))
                        }
                        None => Writer::new(Stdout(std::io::stdout()), Stderr(std::io::stderr())),
                    };
                    writer
                } else {
                    Writer::new(Stdout(std::io::stdout()), Stderr(std::io::stderr()))
                };

                match (*command).execute(
                    value,
                    &mut output_writer,
                    &mut Reader::new(ReadBuffer::Stdin(std::io::stdin())),
                ) {
                    Err(e) => {
                        output_writer
                            .write_err(format!("Error occurred {e}"))
                            .expect("failed to write to stderr");

                        exit(-1);
                    }
                    Ok(code) => exit(code),
                }
            } else {
                println!("{}", help);
            }
        }
        None => {
            println!("{}", help);
        }
    }

    Ok(())
}<|MERGE_RESOLUTION|>--- conflicted
+++ resolved
@@ -60,11 +60,7 @@
                 let mut output_writer: Writer = if [PARSE_TREE, MIGRATE, RULEGEN]
                     .contains(&command.name())
                 {
-<<<<<<< HEAD
                     let writer: Writer = match value.value_of(OUTPUT.0) {
-=======
-                    let writer: Writer = match app.get_one::<String>(OUTPUT.0) {
->>>>>>> 25fd2eca
                         Some(file) => {
                             Writer::new(WBFile(File::create(file)?), Stderr(std::io::stderr()))
                         }
