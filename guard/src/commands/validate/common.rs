--- conflicted
+++ resolved
@@ -740,11 +740,7 @@
         else {
             writeln!(
                 writer,
-<<<<<<< HEAD
-                "{prefix}{mh:<width$}= {message}",
-=======
                 "{prefix}{mh:<width$} = {message}",
->>>>>>> bc712ccb
                 prefix=prefix,
                 message=message[0],
                 mh="Message",
@@ -756,11 +752,7 @@
     if !error.is_empty() {
         writeln!(
             writer,
-<<<<<<< HEAD
-            "{prefix}{eh:<width$}= {error}",
-=======
             "{prefix}{eh:<width$} = {error}",
->>>>>>> bc712ccb
             prefix=prefix,
             error=error,
             eh="Error",
