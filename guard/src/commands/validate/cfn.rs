--- conflicted
+++ resolved
@@ -1,8 +1,5 @@
-<<<<<<< HEAD
 use lazy_static::lazy_static;
 use fancy_regex::Regex;
-=======
->>>>>>> 8a15e8b9
 use std::{
     cmp::max,
     collections::{BTreeSet, HashMap, HashSet},
