--- conflicted
+++ resolved
@@ -28,13 +28,12 @@
 use crate::rules::eval::eval_rules_file;
 use crate::rules::path_value::traversal::Traversal;
 use crate::commands::validate::tf::TfAware;
-<<<<<<< HEAD
 use crate::commands::github_pull::GitHubSource;
 use regex::Regex;
 use crate::commands::GITHUB_URL;
 use crate::commands::authenticated_source::AuthenticatedSource;
-=======
->>>>>>> bc712ccb
+use std::collections::HashMap;
+use futures::executor::block_on;
 
 pub(crate) mod generic_summary;
 mod common;
@@ -324,57 +323,58 @@
         if app.is_present(RULES.0) {
             let list_of_file_or_dir = app.values_of(RULES.0).unwrap();
             let mut rules = Vec::new();
-<<<<<<< HEAD
             // TODO: add check URL
             // add regex as constant GitHubURLregex
             // two case:
             // 1/single rule file github url list_of_file_or_dir, put into "external source folder" pull into ther,
             // contains the file location
             // 2/profile -> create the same directory as profile -> list_of_file_or_dir = external source folder/profile
-            let github_regex = Regex::new(GITHUB_URL).unwrap();
+            let github_regex = Regex::new(r#"(http:\\/\\/www\\.|https:\\/\\/www\\.|http:\\/\\/|https:\\/\\/)?(raw.githubusercontent.com)?(\\/.*)?$"#).unwrap();
             let list_of_file_or_dir_copy = list_of_file_or_dir.clone();
             for file_or_dir in list_of_file_or_dir_copy{
-                if github_regex.is_match(file_or_dir) { async{
-                    let mut changed;
-                    let mut final_output;
-                    let capture_group = github_regex.captures(file_or_dir).unwrap();
-                    let github_main_info = capture_group.get(2).map_or("", |m| m.as_str());
-                    let mut split = github_main_info.split("/");
-                    let vec: Vec<&str> = split.collect();
-                    //TODO: change user to owner
-                    let github_user = vec[0].to_string();
-                    let github_repo_name = vec[1].to_string();
-                    let github_file_path = vec[2..].join("/");
-                    let mut github_repo = GitHubSource::new(github_user,github_repo_name,github_file_path);
-                    match github_repo.authenticate().await {
-                        Err(e) => return Err(Error::new(ErrorKind::AuthenticationError("Invalid GitHub credential".to_string()))),
-                        Ok(_) => (),// TODO: look for this
-                    }
-
-                    match github_repo.check_authorization().await{
-                        Err(e) => return Err(Error::new(ErrorKind::AuthenticationError("Invalid GitHub credential".to_string()))),
-                        Ok(_) => (), // TODO: look for this
-                    }
-
-                    let changed_check = github_repo.change_detected("string".to_string()).await;
-                    match changed_check {
-                        Err(e) => return Err(Error::new(ErrorKind::AuthenticationError("Invalid GitHub credential".to_string()))),
-                        Ok(_) => changed = changed_check.unwrap()
-                    }
-                    //TODO:if block
-                    if changed == true {
-                        final_output = github_repo.pull().await;
-                        Ok(())
-                    } else {
-                        println!("same version, not pulling");
-                        Ok(())
-                    }
-                };
+                if github_regex.is_match(file_or_dir) {
+                   // tokio::spawn( async{ github_integrate()});
+                    let future = github_integrate(file_or_dir.to_string());
+                    block_on(future);
+
+                //     let mut changed;
+                //     let mut final_output;
+                //     let capture_group = github_regex.captures(file_or_dir).unwrap();
+                //     let github_main_info = capture_group.get(2).map_or("", |m| m.as_str());
+                //     let mut split = github_main_info.split("/");
+                //     let vec: Vec<&str> = split.collect();
+                //     //TODO: change user to owner
+                //     let github_user = vec[0].to_string();
+                //     let github_repo_name = vec[1].to_string();
+                //     let github_file_path = vec[2..].join("/");
+                //     let mut github_repo = GitHubSource::new(github_user,github_repo_name,github_file_path);
+                //     match github_repo.authenticate().await {
+                //         Err(e) => return Err(Error::new(ErrorKind::AuthenticationError("Invalid GitHub credential".to_string()))),
+                //         Ok(_) => (),// TODO: look for this
+                //     }
+                //
+                //     match github_repo.check_authorization().await{
+                //         Err(e) => return Err(Error::new(ErrorKind::AuthenticationError("Invalid GitHub credential".to_string()))),
+                //         Ok(_) => (), // TODO: look for this
+                //     }
+                //
+                //     let changed_check = github_repo.change_detected("string".to_string()).await;
+                //     match changed_check {
+                //         Err(e) => return Err(Error::new(ErrorKind::AuthenticationError("Invalid GitHub credential".to_string()))),
+                //         Ok(_) => changed = changed_check.unwrap()
+                //     }
+                //     //TODO:if block
+                //     if changed == true {
+                //         final_output = github_repo.pull().await;
+                //         Ok(())
+                //     } else {
+                //         println!("same version, not pulling");
+                //         Ok(());
+                //     }
+                //         Ok(());
+                // };
             };
             }
-
-=======
->>>>>>> bc712ccb
             for file_or_dir in list_of_file_or_dir {
             let base = PathBuf::from_str(file_or_dir)?;
             if base.is_file() {
@@ -492,6 +492,41 @@
         }
         Ok(exit_code)
     }
+}
+
+// #[tokio::main]
+async fn github_integrate(file_or_dir:String) {
+    let mut changed = false;
+    let mut final_output = "".to_string();
+    let mut split = file_or_dir.split("/");
+    let vec: Vec<&str> = split.collect();
+    println!("{:?}",vec);
+    // //TODO: change user to owner
+    let github_owner = vec[3].to_string();
+    let github_repo_name = vec[4].to_string();
+    let github_file_path = vec[6..].join("/");
+    let mut github_repo = GitHubSource::new(github_owner,github_repo_name,github_file_path);
+    // match github_repo.authenticate().await {
+    //     Err(e) => (),
+    //     Ok(_) => (),// TODO: look for this
+    // }
+    // match github_repo.check_authorization().await{
+    //     Err(e) => (),
+    //     Ok(_) => (), // TODO: look for this
+    // }
+    //
+    // let changed_check = github_repo.change_detected("string".to_string()).await;
+    // match changed_check {
+    //     Err(e) => (),
+    //     Ok(_) => changed = changed_check.unwrap()
+    // }
+    // //TODO:if block
+    // if changed == true {
+    //     let file_pulled = github_repo.pull().await;
+    //     final_output = file_pulled.unwrap();
+    // } else {
+    //     println!("same version, not pulling");
+    // };
 }
 
 pub fn validate_and_return_json(
