use std::convert::TryFrom;
use std::fmt::Debug;
use std::fs::File;
use std::io::{BufReader, Read, Write};

use clap::{App, Arg, ArgMatches, ArgGroup};
use colored::*;

use crate::command::Command;
use crate::commands::{ALPHABETICAL, LAST_MODIFIED};
use crate::commands::aws_meta_appender::MetadataAppender;
use crate::commands::files::{alpabetical, get_files, iterate_over, last_modified, regular_ordering};
use crate::commands::tracker::{StackTracker, StatusContext};
use crate::rules::{Evaluate, EvaluationContext, EvaluationType, Result, Status};
use crate::rules::errors::{Error, ErrorKind};
use crate::rules::evaluate::RootScope;
use crate::rules::exprs::RulesFile;
use crate::rules::path_value::PathAwareValue;
use crate::rules::values::CmpOperator;
use crate::commands::validate::summary_table::SummaryType;
use enumflags2::{BitFlag, BitFlags};
use serde::Deserialize;
use std::path::{PathBuf, Path};
use std::str::FromStr;
use crate::rules::eval_context::{RecordTracker, EventRecord, root_scope, simplifed_json_from_root};
use crate::rules::eval::eval_rules_file;
use crate::rules::{ RecordType, NamedStatus };
use std::collections::HashMap;
use crate::rules::path_value::traversal::Traversal;
use crate::commands::validate::tf::TfAware;
use itertools::Itertools;

pub(crate) mod generic_summary;
mod common;
mod summary_table;
mod cfn_reporter;
mod cfn;
mod console_reporter;
mod tf;

#[derive(Eq, Clone, Debug, PartialEq)]
pub(crate) struct DataFile {
    content: String,
    path_value: PathAwareValue,
    name: String
}

#[derive(Copy, Eq, Clone, Debug, PartialEq)]
pub(crate) enum Type {
    CFNTemplate,
    Generic
}

#[derive(Copy, Eq, Clone, Debug, PartialEq)]
pub(crate) enum OutputFormatType {
    SingleLineSummary,
    JSON,
    YAML
}

pub(crate) trait Reporter : Debug {
    fn report(&self,
              writer: &mut dyn Write,
              status: Option<Status>,
              failed_rules: &[&StatusContext],
              passed_or_skipped: &[&StatusContext],
              longest_rule_name: usize,
              rules_file: &str,
              data_file: &str,
              data: &Traversal<'_>,
              output_type: OutputFormatType
    ) -> Result<()>;

    fn report_eval<'value>(
        &self,
        _write: &mut dyn Write,
        _status: Status,
        _root_record: &EventRecord<'value>,
        _rules_file: &str,
        _data_file: &str,
        _data_file_bytes: &str,
        _data: &Traversal<'value>,
        _output_type: OutputFormatType
    ) -> Result<()> { Ok(()) }
}

#[derive(Clone, Copy, Eq, PartialEq)]
pub(crate) struct Validate {}

#[derive(Deserialize, Debug)]
pub(crate) struct Payload {
    #[serde(rename = "rules")]
    list_of_rules: Vec<String>,
    #[serde(rename = "data")]
    list_of_data: Vec<String>,
}

impl Validate {
    pub(crate) fn new() -> Self {
        Validate{}
    }
}

impl Command for Validate {
    fn name(&self) -> &'static str {
        "validate"
    }


    fn command(&self) -> App<'static, 'static> {
        App::new("validate")
            .about(r#"Evaluates rules against the data files to determine success or failure. 
You can point rules flag to a rules directory and point data flag to a data directory. 
When pointed to a directory it will read all rules in the directory file and evaluate 
them against the data files found in the directory. The command can also point to a
single file and it would work as well.
Note - When pointing the command to a directory, the directory may not contain a mix of 
rules and data files. The directory being pointed to must contain only data files,
or rules files.
"#)
<<<<<<< HEAD
            .arg(Arg::with_name("rules").long("rules").short("r").takes_value(true).help("Provide a rules file or a directory of rules files").required(true))
            .arg(Arg::with_name("data").long("data").short("d").takes_value(true).help("Provide a file or dir for data files in JSON or YAML")
                .multiple(true))
            .arg(Arg::with_name("data-dir").long("data-dir").takes_value(true).help("Provide a file or dir for data files in JSON or YAML"))
            .arg(Arg::with_name("old_eval_engine_version").long("prev-engine").takes_value(false)
                .help("uses the old engine for evaluation. This parameter will allow customers to evaluate old changes before migrating"))
=======
            .arg(Arg::with_name("rules").long("rules").short("r").takes_value(true).help("Provide a rules file or a directory of rules files"))
            .arg(Arg::with_name("data").long("data").short("d").takes_value(true).help("Provide a data file or dir for data files in JSON or YAML").conflicts_with("payload"))
>>>>>>> 2a41f448
            .arg(Arg::with_name("type").long("type").short("t").takes_value(true).possible_values(&["CFNTemplate"])
                .help("Specify the type of data file used for improved messaging"))
            .arg(Arg::with_name("output-format").long("output-format").short("o").takes_value(true)
                .possible_values(&["json","yaml","single-line-summary"])
                .default_value("single-line-summary")
                .help("Specify the format in which the output should be displayed"))
            .arg(Arg::with_name("show-summary").long("show-summary").short("S").takes_value(true).use_delimiter(true).multiple(true)
                .possible_values(&["none", "all", "pass", "fail", "skip"])
<<<<<<< HEAD
                .default_value("fail")
                .help("control if the summary table needs to be displayed. --show-summary fail (default) or --show-summary pass,fail (only show rules that did pass/fail) or --show-summary none (to turn it off)")
            )
=======
                .default_value("all")
                .help("Controls if the summary table needs to be displayed. --show-summary all (default) or --show-summary pass,fail (only show rules that did pass/fail) or --show-summary none (to turn it off)"))
            .arg(Arg::with_name("payload").long("payload").short("P")
                .help("Provide rules and data in the following JSON format via STDIN,\n{\"rules\":[\"<rules 1>\", \"<rules 2>\", ...], \"data\":[\"<data 1>\", \"<data 2>\", ...]}, where,\n- \"rules\" takes a list of string \
                version of rules files as its value and\n- \"data\" takes a list of string version of data files as it value.\nWhen --payload is specified --rules and --data cannot be specified."))
            .group(ArgGroup::with_name("required_flags")
                .args(&["rules", "payload"])
                .required(true))
>>>>>>> 2a41f448
            .arg(Arg::with_name("show-clause-failures").long("show-clause-failures").short("s").takes_value(false).required(false)
                .help("Show clause failure along with summary"))
            .arg(Arg::with_name("alphabetical").long("alphabetical").short("a").required(false).help("Validate files in a directory ordered alphabetically"))
            .arg(Arg::with_name("last-modified").long("last-modified").short("m").required(false).conflicts_with("alphabetical")
                .help("Validate files in a directory ordered by last modified times"))
            .arg(Arg::with_name("verbose").long("verbose").short("v").required(false)
                .help("Verbose logging"))
            .arg(Arg::with_name("print-json").long("print-json").short("p").required(false)
                .help("Print output in json format"))
    }

    fn execute(&self, app: &ArgMatches<'_>) -> Result<i32> {
<<<<<<< HEAD
        let file = app.value_of("rules").unwrap();
        let cmp = if app.is_present("last-modified") {
            last_modified
        } else {
            alpabetical
        };

        let empty_path = Path::new("");
        let data_files_non_merge: Vec<DataFile> = match app.value_of("data-dir") {
            Some(file_or_dir) => {
                let base = PathBuf::from_str(file_or_dir)?;
                let mut streams = Vec::new();
                for each_entry in walkdir::WalkDir::new(base.clone()) {
                    if let Ok(file) = each_entry {
                        if file.path().is_file() {
                            let name = file.file_name().to_str().map_or("".to_string(), String::from);
                            if  name.ends_with(".yaml")    ||
                                name.ends_with(".yml")     ||
                                name.ends_with(".json")    ||
                                name.ends_with(".jsn")     ||
                                name.ends_with(".template")
                            {
                                let mut content = String::new();
                                let mut reader = BufReader::new(File::open(file.path())?);
                                reader.read_to_string(&mut content)?;
                                let path = file.path();
                                let relative = match path.strip_prefix(base.as_path()) {
                                    Ok(p) => if p != empty_path {
                                        format!("{}", p.display())
                                    } else { format!("{}", path.file_name().unwrap().to_str().unwrap()) },
                                    Err(_) => format!("{}", path.display()),
                                };
                                let path_value= match serde_json::from_str::<serde_json::Value>(&content) {
                                    Ok(value) => PathAwareValue::try_from(value)?,
                                    Err(_) => {
                                        let value = serde_yaml::from_str::<serde_json::Value>(&content)?;
                                        PathAwareValue::try_from(value)?
                                    }
                                };
                                streams.push(DataFile{
                                    name: relative, path_value, content
                                });
                            }
                        }
                    }
                }
                streams
            },
            None => vec![]
        };

        let (mut data_files_to_merge, name, content) = match app.values_of("data") {
            Some(files) => {
                let mut primary: Option<PathAwareValue> = None;
                let mut name = "".to_string();
                let mut last_content= "".to_string();
                for each_file in files {
                    name = each_file.to_string();
                    let base = PathBuf::from_str(each_file)?;
                    let mut content = String::new();
                    let mut reader = BufReader::new(File::open(base.as_path())?);
                    reader.read_to_string(&mut content)?;
                    let path_value = match crate::rules::values::read_from(&content) {
                        Ok(value) => PathAwareValue::try_from(value)?,
                        Err(_) => {
                            let value = serde_yaml::from_str::<serde_json::Value>(&content)?;
                            PathAwareValue::try_from(value)?
                        }
                    };
                    last_content = content;
                    primary = match primary {
                        Some(mut current) => {
                            Some(current.merge(path_value)?)
                        },
                        None => Some(path_value)
                    }
                }
                (primary.unwrap(), name, last_content)
            }

            None => {
                let mut content = String::new();
                let mut reader = BufReader::new(std::io::stdin());
                reader.read_to_string(&mut content)?;
                let path_value= match serde_json::from_str::<serde_json::Value>(&content) {
                    Ok(value) => PathAwareValue::try_from(value)?,
                    Err(_) => {
                        let value = serde_yaml::from_str::<serde_json::Value>(&content)?;
                        PathAwareValue::try_from(value)?
                    }
                };
                (path_value, "STDIN".to_string(), content)
            }

        };

        let (extra_data, data_files) = if data_files_non_merge.is_empty() {
            (None, vec![DataFile {
                name,
                path_value: data_files_to_merge,
                content,
            }])
        } else {
            (Some(data_files_to_merge), data_files_non_merge)
        };

=======
>>>>>>> 2a41f448
        let verbose = if app.is_present("verbose") {
            true
        } else {
            false
        };

        let data_type = match app.value_of("type") {
            Some(t) =>
                if t == "CFNTemplate" {
                    Type::CFNTemplate
                } else {
                    Type::Generic
                },
            None => Type::Generic
        };

        let output_type = match app.value_of("output-format") {
            Some(o) =>
                if o == "single-line-summary" {
                    OutputFormatType::SingleLineSummary
                } else if o == "json" {
                    OutputFormatType::JSON
                } else {
                    OutputFormatType::YAML
                }
            None => OutputFormatType::SingleLineSummary
        };

        let summary_type: BitFlags<SummaryType> = app.values_of("show-summary").map_or(
            SummaryType::FAIL.into(),
            |v| {
                v.fold(BitFlags::empty(), |mut st, elem| {
                    match elem {
                        "pass" => st.insert(SummaryType::PASS),
                        "fail" => st.insert(SummaryType::FAIL),
                        "skip" => st.insert(SummaryType::SKIP),
                        "none" => return BitFlags::empty(),
                        "all" => st.insert(SummaryType::PASS | SummaryType::FAIL | SummaryType::SKIP),
                        _ => unreachable!()
                    };
                    st
                })
            });

        let print_json = app.is_present("print-json");
        let show_clause_failures = app.is_present("show-clause-failures");
        let new_version_eval_engine = !app.is_present("old_eval_engine_version");

<<<<<<< HEAD
        let base = PathBuf::from_str(file)?;
        let rules = if base.is_file() {
            vec![base.clone()]
        } else {
            let mut rule_files = Vec::new();
            for each in walkdir::WalkDir::new(base.clone()) {
                if let Ok(entry) = each {
                    if entry.path().is_file() &&
                       entry.path().file_name().map(|s| s.to_str()).flatten()
                           .map_or(false, |s|
                                s.ends_with(".guard") ||
                                s.ends_with(".ruleset")
                           )
                    {
                        rule_files.push(entry.path().to_path_buf());
                    }
                }
            }
            rule_files
        };

        let mut exit_code = 0;
        for each_file_content in iterate_over(&rules, |content, file|
            Ok((content, match file.strip_prefix(&base) {
                Ok(path) => if path == empty_path {
                    format!("{}", file.file_name().unwrap().to_str().unwrap())
                } else { format!("{}", path.display() )},
                Err(_) => format!("{}", file.display()),
            }))) {
            match each_file_content {
                Err(e) => println!("Unable read content from file {}", e),
                Ok((file_content, rule_file_name)) => {
                    let span = crate::rules::parser::Span::new_extra(&file_content, &rule_file_name);
                    match crate::rules::parser::rules_file(span) {
                        Err(e) => {
                            println!("Parsing error handling rule file = {}, Error = {}",
                                     rule_file_name.underline(), e);
                            println!("---");
                            exit_code = 5;
                            continue;
                        },

                        Ok(rules) => {
                            match evaluate_against_data_input(
                                data_type,
                                output_type,
                                extra_data.clone(),
                                &data_files,
                                &rules,
                                &rule_file_name,
                                verbose,
                                print_json,
                                show_clause_failures,
                                new_version_eval_engine,
                                summary_type.clone())? {
                                Status::SKIP | Status::PASS => continue,
                                Status::FAIL => {
                                    exit_code = 5;
=======
        let mut exit_code = 0;
        if app.is_present("rules") {
            let file = app.value_of("rules").unwrap();

            let cmp = if app.is_present("last-modified") {
                last_modified
            } else {
                alpabetical
            };

            let files = get_files(file, cmp)?;

            let empty_path = Path::new("");
            let data_files = match app.value_of("data") {
                Some(file_or_dir) => {
                    let base = PathBuf::from_str(file_or_dir)?;
                    let selected = get_files(file_or_dir, cmp)?;
                    let mut streams = Vec::with_capacity(selected.len());
                    for each in selected {
                        let mut context = String::new();
                        let mut reader = BufReader::new(File::open(each.as_path())?);
                        reader.read_to_string(&mut context)?;
                        let path = each.as_path();
                        let relative = match path.strip_prefix(base.as_path()) {
                            Ok(p) => if p != empty_path {
                                format!("{}", p.display())
                            } else { format!("{}", path.file_name().unwrap().to_str().unwrap()) },
                            Err(_) => format!("{}", path.display()),
                        };
                        streams.push((context, relative));
                    }
                    streams
                },
                None => {
                    let mut context = String::new();
                    let mut reader = BufReader::new(std::io::stdin());
                    reader.read_to_string(&mut context);
                    vec![(context, "STDIN".to_string())]
                }
            };
            let base = PathBuf::from_str(file)?;
            for each_file_content in iterate_over(&files, |content, file|
                Ok((content, match file.strip_prefix(&base) {
                    Ok(path) => if path == empty_path {
                        format!("{}", file.file_name().unwrap().to_str().unwrap())
                    } else { format!("{}", path.display()) },
                    Err(_) => format!("{}", file.display()),
                }))) {
                match each_file_content {
                    Err(e) => println!("Unable read content from file {}", e),
                    Ok((file_content, rule_file_name)) => {
                        match parse_rules(&file_content, &rule_file_name) {
                            Err(e) => {
                                println!("Parsing error handling rules file = {}, Error = {}",
                                         rule_file_name.underline(), e);
                                println!("---");
                                exit_code = 5;
                                continue;
                            },

                            Ok(rules) => {
                                match evaluate_against_data_input(
                                    data_type,
                                    output_type,
                                    &data_files,
                                    &rules,
                                    &rule_file_name,
                                    verbose,
                                    print_json,
                                    show_clause_failures,
                                    summary_type.clone())? {
                                    Status::SKIP | Status::PASS => continue,
                                    Status::FAIL => {
                                        exit_code = 5;
                                    }
>>>>>>> 2a41f448
                                }
                            }
                        }
                    }
                }
            }
        } else {
            let mut context = String::new();
            let mut reader = BufReader::new(std::io::stdin());
            reader.read_to_string(&mut context);
            let payload: Payload = deserialize_payload(&context)?;

            let data_collection: Vec<(String, String)> = payload.list_of_data.iter().enumerate().map(|(i, data)|(data.to_string(), format!("DATA_STDIN[{}]", i + 1))).collect();
            let rules_collection: Vec<(String, String)> = payload.list_of_rules.iter().enumerate().map(|(i, rules)|(rules.to_string(), format!("RULES_STDIN[{}]", i + 1))).collect();

            for (each_rules, location) in rules_collection {
               match parse_rules(&each_rules, &location) {
                    Err(e) => {
                        println!("Parsing error handling rules = {}, Error = {}",
                                 location.underline(), e);
                        println!("---");
                        exit_code = 5;
                        continue;
                    },

                    Ok(rules) => {
                        match evaluate_against_data_input(
                            data_type,
                            output_type,
                            &data_collection,
                            &rules,
                            &location,
                            verbose,
                            print_json,
                            show_clause_failures,
                            summary_type.clone())? {
                            Status::SKIP | Status::PASS => continue,
                            Status::FAIL => {
                                exit_code = 5;
                            }
                        }
                    }
                }
            }
        }
        Ok(exit_code)
    }
}

<<<<<<< HEAD
pub fn validate_and_return_json(
    data: &str,
    rules: &str,
) -> Result<String> {
    let input_data = match serde_json::from_str::<serde_json::Value>(&data) {
       Ok(value) => PathAwareValue::try_from(value),
       Err(e) => return Err(Error::new(ErrorKind::ParseError(e.to_string()))),
    };

    let span = crate::rules::parser::Span::new_extra(&rules, "lambda");

    match crate::rules::parser::rules_file(span) {
        Ok(rules) => {
            match input_data {
                Ok(root) => {
                    let mut root_scope = crate::rules::eval_context::root_scope(&rules, &root)?;
                    //let mut tracker = crate::rules::eval_context::RecordTracker::new(&mut root_scope);
                    let _status = crate::rules::eval::eval_rules_file(&rules, &mut root_scope)?;
                    let mut tracker = root_scope.reset_recorder();
                    let event = tracker.final_event.unwrap();
                    let file_report = simplifed_json_from_root(&event)?;
                    Ok(serde_json::to_string_pretty(&file_report)?)


//                    let root_context = RootScope::new(&rules, &root);
//                    let stacker = StackTracker::new(&root_context);
//                    let reporters = vec![];
//                    let reporter = ConsoleReporter::new(stacker, &reporters, "lambda-function", "input-payload", true, true, false);
//                    rules.evaluate(&root, &reporter)?;
//                    let json_result = reporter.get_result_json();
//                    return Ok(json_result);
                }
                Err(e) => return Err(e),
            }
        }
        Err(e) =>  return Err(Error::new(ErrorKind::ParseError(e.to_string()))),
=======
fn deserialize_payload(payload: &str) -> Result<Payload> {
    match serde_json::from_str::<Payload>(payload) {
        Ok(value) => Ok(value),
        Err(e) => return Err(Error::new(ErrorKind::ParseError(e.to_string()))),
>>>>>>> 2a41f448
    }
}

fn parse_rules<'r>(rules_file_content: &'r str, rules_file_name: &'r str) -> Result<RulesFile<'r>> {
    let span = crate::rules::parser::Span::new_extra(rules_file_content, rules_file_name);
    crate::rules::parser::rules_file(span)
}

#[derive(Debug)]
pub(crate) struct ConsoleReporter<'r> {
    root_context: StackTracker<'r>,
    reporters: &'r dyn Reporter,
    rules_file_name: &'r str,
    data_file_name: &'r str,
    verbose: bool,
    print_json: bool,
    show_clause_failures: bool,
}

fn indent_spaces(indent: usize) {
    for _idx in 0..indent {
        print!("{}", INDENT)
    }
}

//
// https://vallentin.dev/2019/05/14/pretty-print-tree
//
fn pprint_tree(current: &EventRecord<'_>, prefix: String, last: bool)
{
    let prefix_current = if last { "`- " } else { "|- " };
    println!(
        "{}{}{}",
        prefix,
        prefix_current,
        current);

    let prefix_child = if last { "   " } else { "|  " };
    let prefix = prefix + prefix_child;
    if !current.children.is_empty() {
        let last_child = current.children.len() - 1;
        for (i, child) in current.children.iter().enumerate() {
            pprint_tree(child, prefix.clone(), i == last_child);
        }
    }
}

pub(crate) fn print_verbose_tree(root: &EventRecord<'_>) {
    pprint_tree(root, "".to_string(), true);
}

pub(super) fn print_context(cxt: &StatusContext, depth: usize) {
    let header = format!("{}({}, {})", cxt.eval_type, cxt.context, common::colored_string(cxt.status)).underline();
    //let depth = cxt.indent;
    let _sub_indent = depth + 1;
    indent_spaces(depth - 1);
    println!("{}", header);
    match &cxt.from {
        Some(v) => {
            indent_spaces(depth);
            print!("|  ");
            println!("From: {:?}", v);
        },
        None => {}
    }
    match &cxt.to {
        Some(v) => {
            indent_spaces(depth);
            print!("|  ");
            println!("To: {:?}", v);
        },
        None => {}
    }
    match &cxt.msg {
        Some(message) => {
            indent_spaces(depth);
            print!("|  ");
            println!("Message: {}", message);

        },
        None => {}
    }

    for child in &cxt.children {
        print_context(child, depth+1)
    }
}

fn print_failing_clause(rules_file_name: &str, rule: &StatusContext, longest: usize) {
    print!("{file}/{rule:<0$}", longest+4, file=rules_file_name, rule=rule.context);
    let longest = rules_file_name.len() + longest;
    let mut first = true;
    for (index, matched) in common::find_all_failing_clauses(rule).iter().enumerate() {
        let matched = *matched;
        let header = format!("{}({})", common::colored_string(matched.status), matched.context).underline();
        if !first {
            print!("{space:>longest$}", space=" ", longest=longest+4)
        }
        let clause = format!("Clause #{}", index+1).bold();
        println!("{header:<20}{content}", header=clause, content=header);
        match &matched.from {
            Some(from) => {
                print!("{space:>longest$}", space=" ", longest=longest+4);
                let content = format!("Comparing {:?}", from);
                print!("{header:<20}{content}", header=" ", content=content);
            },
            None => {}
        }
        match &matched.to {
            Some(to) => {
                println!(" with {:?} failed", to);
            },
            None => { print!("\n") }
        }
        match &matched.msg {
            Some(m) => {
                for each in m.split('\n') {
                    print!("{space:>longest$}", space=" ", longest=longest+4+20);
                    println!("{}", each);
                }
            },
            None => { print!("\n"); }
        }
        if first { first = false; }
    }
}

impl<'r, 'loc> ConsoleReporter<'r> {
    pub(crate) fn new(root: StackTracker<'r>, renderer: &'r dyn Reporter, rules_file_name: &'r str, data_file_name: &'r str, verbose: bool, print_json: bool, show_clause_failures: bool) -> Self {
        ConsoleReporter {
            root_context: root,
            reporters: renderer,
            rules_file_name,
            data_file_name,
            verbose,
            print_json,
            show_clause_failures,
        }
    }

    pub fn get_result_json(self) -> Result<String> {
        let stack = self.root_context.stack();
        let top = stack.first().unwrap();
        if self.verbose {
            Ok(format!("{}", serde_json::to_string_pretty(&top.children).unwrap()))
        }
        else {
            let mut output = Vec::new();
            let longest = top.children.iter()
                .max_by(|f, s| {
                    (*f).context.len().cmp(&(*s).context.len())
                })
                .map(|elem| elem.context.len())
                .unwrap_or(20);
            let (failed, rest): (Vec<&StatusContext>, Vec<&StatusContext>) =
                top.children.iter().partition(|ctx|
                    match (*ctx).status {
                        Some(Status::FAIL) => true,
                        _ => false
                    });
            for each_reporter in self.reporters {
                each_reporter.report(
                    &mut output,
                    top.status.clone(),
                    &failed,
                    &rest,
                    longest
                )?;
            }
            match String::from_utf8(output) {
                Ok (s) => Ok(s),
                Err(e) =>  Err(Error::new(ErrorKind::ParseError(e.to_string())))
            }
        }
    }

    fn report(self, root: &PathAwareValue, output_format_type: OutputFormatType) -> crate::rules::Result<()> {
        let stack = self.root_context.stack();
        let top = stack.first().unwrap();
        let mut output = Box::new(std::io::stdout()) as Box<dyn std::io::Write>;

        if self.verbose && self.print_json {
            let serialized_user = serde_json::to_string_pretty(&top.children).unwrap();
            println!("{}", serialized_user);
        }
        else {
            let longest = top.children.iter()
                .max_by(|f, s| {
                    (*f).context.len().cmp(&(*s).context.len())
                })
                .map(|elem| elem.context.len())
                .unwrap_or(20);

            let (failed, rest): (Vec<&StatusContext>, Vec<&StatusContext>) =
                top.children.iter().partition(|ctx|
                    match (*ctx).status {
                       Some(Status::FAIL) => true,
                        _ => false
                    });

            let traversal = Traversal::from(root);

            self.reporters.report(
                    &mut output,
                    top.status.clone(),
                    &failed,
                    &rest,
                    longest,
                    self.rules_file_name,
                    self.data_file_name,
                    &traversal,
                    output_format_type)?;

            if self.show_clause_failures {
                println!("{}", "Clause Failure Summary".bold());
                for each in failed {
                    print_failing_clause(self.rules_file_name, each, longest);
                }
            }

            if self.verbose {
                println!("Evaluation Tree");
                for each in &top.children {
                    print_context(each, 1);
                }
            }
        }

        Ok(())
    }
}

const INDENT: &str = "    ";

impl<'r> EvaluationContext for ConsoleReporter<'r> {
    fn resolve_variable(&self, variable: &str) -> Result<Vec<&PathAwareValue>> {
        self.root_context.resolve_variable(variable)
    }

    fn rule_status(&self, rule_name: &str) -> Result<Status> {
        self.root_context.rule_status(rule_name)
    }

    fn end_evaluation(&self,
                      eval_type: EvaluationType,
                      context: &str,
                      msg: String,
                      from: Option<PathAwareValue>,
                      to: Option<PathAwareValue>,
                      status: Option<Status>,
                      cmp: Option<(CmpOperator, bool)>) {
        self.root_context.end_evaluation(eval_type, context, msg, from, to, status, cmp);
    }

    fn start_evaluation(&self,
                        eval_type: EvaluationType,
                        context: &str) {
        self.root_context.start_evaluation(eval_type, context);
    }

}

fn evaluate_against_data_input<'r>(data_type: Type,
                                   output: OutputFormatType,
                                   extra_data: Option<PathAwareValue>,
                                   data_files: &'r [DataFile],
                                   rules: &RulesFile<'_>,
                                   rules_file_name: &'r str,
                                   verbose: bool,
                                   print_json: bool,
                                   show_clause_failures: bool,
                                   new_engine_version: bool,
                                   summary_table: BitFlags<SummaryType>) -> Result<Status> {
    let mut overall = Status::PASS;
    let mut write_output = Box::new(std::io::stdout()) as Box<dyn std::io::Write>;
    let generic: Box<dyn Reporter> = Box::new(generic_summary::GenericSummary::new()) as Box<dyn Reporter>;
    let tf: Box<dyn Reporter> = Box::new(TfAware::new_with(generic.as_ref())) as Box<dyn Reporter>;
    let cfn: Box<dyn Reporter> = Box::new(cfn::CfnAware::new_with(tf.as_ref())) as Box<dyn Reporter>;
    let reporter: Box<dyn Reporter> = if summary_table.is_empty() {
        cfn
    } else {
        Box::new(summary_table::SummaryTable::new(summary_table.clone(), cfn.as_ref()))
            as Box<dyn Reporter>
    };
    for file in data_files {
        if new_engine_version {
            let each = match &extra_data {
                Some(data) => data.clone().merge(file.path_value.clone())?,
                None => file.path_value.clone()
            };
            let traversal = Traversal::from(&each);
            let mut root_scope = root_scope(rules, &each)?;
            //let mut tracker = RecordTracker::new(&mut root_scope);
            let status = eval_rules_file(rules, &mut root_scope)?;
            let root_record = root_scope.reset_recorder().extract();
            reporter.report_eval(
                &mut write_output,
                status,
                &root_record,
                rules_file_name,
                &file.name,
                &file.content,
                &traversal,
                output
            )?;
            if verbose {
                print_verbose_tree(&root_record);
            }
            if print_json {
                println!("{}", serde_json::to_string_pretty(&root_record)?)
            }
            if status == Status::FAIL {
                overall = Status::FAIL
            }
        } else {
            let each = &file.path_value;
            let root_context = RootScope::new(rules, each);
            let stacker = StackTracker::new(&root_context);
            let reporter = ConsoleReporter::new(stacker, reporter.as_ref(), rules_file_name, &file.name, verbose, print_json, show_clause_failures);
            let appender = MetadataAppender { delegate: &reporter, root_context: &each };
            let status = rules.evaluate(&each, &appender)?;
            reporter.report(&each, output)?;
            if status == Status::FAIL {
                overall = Status::FAIL
            }
        }
    }
    Ok(overall)
}

#[cfg(test)]
#[path = "validate_tests.rs"]
mod validate_tests;<|MERGE_RESOLUTION|>--- conflicted
+++ resolved
@@ -118,39 +118,21 @@
 rules and data files. The directory being pointed to must contain only data files,
 or rules files.
 "#)
-<<<<<<< HEAD
-            .arg(Arg::with_name("rules").long("rules").short("r").takes_value(true).help("Provide a rules file or a directory of rules files").required(true))
-            .arg(Arg::with_name("data").long("data").short("d").takes_value(true).help("Provide a file or dir for data files in JSON or YAML")
-                .multiple(true))
-            .arg(Arg::with_name("data-dir").long("data-dir").takes_value(true).help("Provide a file or dir for data files in JSON or YAML"))
-            .arg(Arg::with_name("old_eval_engine_version").long("prev-engine").takes_value(false)
-                .help("uses the old engine for evaluation. This parameter will allow customers to evaluate old changes before migrating"))
-=======
             .arg(Arg::with_name("rules").long("rules").short("r").takes_value(true).help("Provide a rules file or a directory of rules files"))
-            .arg(Arg::with_name("data").long("data").short("d").takes_value(true).help("Provide a data file or dir for data files in JSON or YAML").conflicts_with("payload"))
->>>>>>> 2a41f448
+            .arg(Arg::with_name("data").long("data").short("d").takes_value(true).help("Provide a data file or dir for data files in JSON or YAML").multiple(true).conflicts_with("payload"))
             .arg(Arg::with_name("type").long("type").short("t").takes_value(true).possible_values(&["CFNTemplate"])
                 .help("Specify the type of data file used for improved messaging"))
             .arg(Arg::with_name("output-format").long("output-format").short("o").takes_value(true)
                 .possible_values(&["json","yaml","single-line-summary"])
                 .default_value("single-line-summary")
                 .help("Specify the format in which the output should be displayed"))
+            .arg(Arg::with_name("data-dir").long("data-dir").takes_value(true).help("Provide a file or dir for data files in JSON or YAML"))
+            .arg(Arg::with_name("old_eval_engine_version").long("prev-engine").takes_value(false)
+                .help("uses the old engine for evaluation. This parameter will allow customers to evaluate old changes before migrating"))
             .arg(Arg::with_name("show-summary").long("show-summary").short("S").takes_value(true).use_delimiter(true).multiple(true)
                 .possible_values(&["none", "all", "pass", "fail", "skip"])
-<<<<<<< HEAD
                 .default_value("fail")
-                .help("control if the summary table needs to be displayed. --show-summary fail (default) or --show-summary pass,fail (only show rules that did pass/fail) or --show-summary none (to turn it off)")
-            )
-=======
-                .default_value("all")
-                .help("Controls if the summary table needs to be displayed. --show-summary all (default) or --show-summary pass,fail (only show rules that did pass/fail) or --show-summary none (to turn it off)"))
-            .arg(Arg::with_name("payload").long("payload").short("P")
-                .help("Provide rules and data in the following JSON format via STDIN,\n{\"rules\":[\"<rules 1>\", \"<rules 2>\", ...], \"data\":[\"<data 1>\", \"<data 2>\", ...]}, where,\n- \"rules\" takes a list of string \
-                version of rules files as its value and\n- \"data\" takes a list of string version of data files as it value.\nWhen --payload is specified --rules and --data cannot be specified."))
-            .group(ArgGroup::with_name("required_flags")
-                .args(&["rules", "payload"])
-                .required(true))
->>>>>>> 2a41f448
+                .help("Controls if the summary table needs to be displayed. --show-summary fail (default) or --show-summary pass,fail (only show rules that did pass/fail) or --show-summary none (to turn it off) or --show-summary all (to show all the rules that pass, fail or skip)"))
             .arg(Arg::with_name("show-clause-failures").long("show-clause-failures").short("s").takes_value(false).required(false)
                 .help("Show clause failure along with summary"))
             .arg(Arg::with_name("alphabetical").long("alphabetical").short("a").required(false).help("Validate files in a directory ordered alphabetically"))
@@ -160,10 +142,19 @@
                 .help("Verbose logging"))
             .arg(Arg::with_name("print-json").long("print-json").short("p").required(false)
                 .help("Print output in json format"))
+            .arg(Arg::with_name("data-dir").long("data-dir").takes_value(true)
+                .help("Provide a file or dir for data files in JSON or YAML"))
+            .arg(Arg::with_name("old_eval_engine_version").long("prev-engine").takes_value(false)
+                .help("Uses the old engine for evaluation. This parameter will allow customers to evaluate old changes before migrating"))
+            .arg(Arg::with_name("payload").long("payload").short("P")
+                .help("Provide rules and data in the following JSON format via STDIN,\n{\"rules\":[\"<rules 1>\", \"<rules 2>\", ...], \"data\":[\"<data 1>\", \"<data 2>\", ...]}, where,\n- \"rules\" takes a list of string \
+                version of rules files as its value and\n- \"data\" takes a list of string version of data files as it value.\nWhen --payload is specified --rules and --data cannot be specified."))
+            .group(ArgGroup::with_name("required_flags")
+                .args(&["rules", "payload"])
+                .required(true))
     }
 
     fn execute(&self, app: &ArgMatches<'_>) -> Result<i32> {
-<<<<<<< HEAD
         let file = app.value_of("rules").unwrap();
         let cmp = if app.is_present("last-modified") {
             last_modified
@@ -270,8 +261,6 @@
             (Some(data_files_to_merge), data_files_non_merge)
         };
 
-=======
->>>>>>> 2a41f448
         let verbose = if app.is_present("verbose") {
             true
         } else {
@@ -282,7 +271,8 @@
             Some(t) =>
                 if t == "CFNTemplate" {
                     Type::CFNTemplate
-                } else {
+                }
+                else {
                     Type::Generic
                 },
             None => Type::Generic
@@ -292,9 +282,11 @@
             Some(o) =>
                 if o == "single-line-summary" {
                     OutputFormatType::SingleLineSummary
-                } else if o == "json" {
+                }
+                else if o == "json" {
                     OutputFormatType::JSON
-                } else {
+                }
+                else {
                     OutputFormatType::YAML
                 }
             None => OutputFormatType::SingleLineSummary
@@ -309,7 +301,7 @@
                         "fail" => st.insert(SummaryType::FAIL),
                         "skip" => st.insert(SummaryType::SKIP),
                         "none" => return BitFlags::empty(),
-                        "all" => st.insert(SummaryType::PASS | SummaryType::FAIL | SummaryType::SKIP),
+                        "all"  => st.insert(SummaryType::PASS | SummaryType::FAIL | SummaryType::SKIP),
                         _ => unreachable!()
                     };
                     st
@@ -320,108 +312,30 @@
         let show_clause_failures = app.is_present("show-clause-failures");
         let new_version_eval_engine = !app.is_present("old_eval_engine_version");
 
-<<<<<<< HEAD
-        let base = PathBuf::from_str(file)?;
-        let rules = if base.is_file() {
-            vec![base.clone()]
-        } else {
-            let mut rule_files = Vec::new();
-            for each in walkdir::WalkDir::new(base.clone()) {
-                if let Ok(entry) = each {
-                    if entry.path().is_file() &&
-                       entry.path().file_name().map(|s| s.to_str()).flatten()
-                           .map_or(false, |s|
-                                s.ends_with(".guard") ||
-                                s.ends_with(".ruleset")
-                           )
-                    {
-                        rule_files.push(entry.path().to_path_buf());
-                    }
-                }
-            }
-            rule_files
-        };
-
-        let mut exit_code = 0;
-        for each_file_content in iterate_over(&rules, |content, file|
-            Ok((content, match file.strip_prefix(&base) {
-                Ok(path) => if path == empty_path {
-                    format!("{}", file.file_name().unwrap().to_str().unwrap())
-                } else { format!("{}", path.display() )},
-                Err(_) => format!("{}", file.display()),
-            }))) {
-            match each_file_content {
-                Err(e) => println!("Unable read content from file {}", e),
-                Ok((file_content, rule_file_name)) => {
-                    let span = crate::rules::parser::Span::new_extra(&file_content, &rule_file_name);
-                    match crate::rules::parser::rules_file(span) {
-                        Err(e) => {
-                            println!("Parsing error handling rule file = {}, Error = {}",
-                                     rule_file_name.underline(), e);
-                            println!("---");
-                            exit_code = 5;
-                            continue;
-                        },
-
-                        Ok(rules) => {
-                            match evaluate_against_data_input(
-                                data_type,
-                                output_type,
-                                extra_data.clone(),
-                                &data_files,
-                                &rules,
-                                &rule_file_name,
-                                verbose,
-                                print_json,
-                                show_clause_failures,
-                                new_version_eval_engine,
-                                summary_type.clone())? {
-                                Status::SKIP | Status::PASS => continue,
-                                Status::FAIL => {
-                                    exit_code = 5;
-=======
+
         let mut exit_code = 0;
         if app.is_present("rules") {
-            let file = app.value_of("rules").unwrap();
-
-            let cmp = if app.is_present("last-modified") {
-                last_modified
+            let base = PathBuf::from_str(file)?;
+            let rules = if base.is_file() {
+                vec![base.clone()]
             } else {
-                alpabetical
+                let mut rule_files = Vec::new();
+                for each in walkdir::WalkDir::new(base.clone()).sort_by(cmp) {
+                    if let Ok(entry) = each {
+                        if entry.path().is_file() &&
+                            entry.path().file_name().map(|s| s.to_str()).flatten()
+                                .map_or(false, |s|
+                                    s.ends_with(".guard") ||
+                                        s.ends_with(".ruleset")
+                                )
+                        {
+                            rule_files.push(entry.path().to_path_buf());
+                        }
+                    }
+                }
+                rule_files
             };
-
-            let files = get_files(file, cmp)?;
-
-            let empty_path = Path::new("");
-            let data_files = match app.value_of("data") {
-                Some(file_or_dir) => {
-                    let base = PathBuf::from_str(file_or_dir)?;
-                    let selected = get_files(file_or_dir, cmp)?;
-                    let mut streams = Vec::with_capacity(selected.len());
-                    for each in selected {
-                        let mut context = String::new();
-                        let mut reader = BufReader::new(File::open(each.as_path())?);
-                        reader.read_to_string(&mut context)?;
-                        let path = each.as_path();
-                        let relative = match path.strip_prefix(base.as_path()) {
-                            Ok(p) => if p != empty_path {
-                                format!("{}", p.display())
-                            } else { format!("{}", path.file_name().unwrap().to_str().unwrap()) },
-                            Err(_) => format!("{}", path.display()),
-                        };
-                        streams.push((context, relative));
-                    }
-                    streams
-                },
-                None => {
-                    let mut context = String::new();
-                    let mut reader = BufReader::new(std::io::stdin());
-                    reader.read_to_string(&mut context);
-                    vec![(context, "STDIN".to_string())]
-                }
-            };
-            let base = PathBuf::from_str(file)?;
-            for each_file_content in iterate_over(&files, |content, file|
+            for each_file_content in iterate_over(&rules, |content, file|
                 Ok((content, match file.strip_prefix(&base) {
                     Ok(path) => if path == empty_path {
                         format!("{}", file.file_name().unwrap().to_str().unwrap())
@@ -431,9 +345,10 @@
                 match each_file_content {
                     Err(e) => println!("Unable read content from file {}", e),
                     Ok((file_content, rule_file_name)) => {
-                        match parse_rules(&file_content, &rule_file_name) {
+                        let span = crate::rules::parser::Span::new_extra(&file_content, &rule_file_name);
+                        match crate::rules::parser::rules_file(span) {
                             Err(e) => {
-                                println!("Parsing error handling rules file = {}, Error = {}",
+                                println!("Parsing error handling rule file = {}, Error = {}",
                                          rule_file_name.underline(), e);
                                 println!("---");
                                 exit_code = 5;
@@ -444,18 +359,19 @@
                                 match evaluate_against_data_input(
                                     data_type,
                                     output_type,
+                                    extra_data.clone(),
                                     &data_files,
                                     &rules,
                                     &rule_file_name,
                                     verbose,
                                     print_json,
                                     show_clause_failures,
+                                    new_version_eval_engine,
                                     summary_type.clone())? {
                                     Status::SKIP | Status::PASS => continue,
                                     Status::FAIL => {
                                         exit_code = 5;
                                     }
->>>>>>> 2a41f448
                                 }
                             }
                         }
@@ -485,12 +401,14 @@
                         match evaluate_against_data_input(
                             data_type,
                             output_type,
+                            extra_data.clone(),
                             &data_collection,
                             &rules,
                             &location,
                             verbose,
                             print_json,
                             show_clause_failures,
+                            new_version_eval_engine,
                             summary_type.clone())? {
                             Status::SKIP | Status::PASS => continue,
                             Status::FAIL => {
@@ -505,7 +423,6 @@
     }
 }
 
-<<<<<<< HEAD
 pub fn validate_and_return_json(
     data: &str,
     rules: &str,
@@ -529,25 +446,18 @@
                     let file_report = simplifed_json_from_root(&event)?;
                     Ok(serde_json::to_string_pretty(&file_report)?)
 
-
-//                    let root_context = RootScope::new(&rules, &root);
-//                    let stacker = StackTracker::new(&root_context);
-//                    let reporters = vec![];
-//                    let reporter = ConsoleReporter::new(stacker, &reporters, "lambda-function", "input-payload", true, true, false);
-//                    rules.evaluate(&root, &reporter)?;
-//                    let json_result = reporter.get_result_json();
-//                    return Ok(json_result);
                 }
                 Err(e) => return Err(e),
             }
         }
         Err(e) =>  return Err(Error::new(ErrorKind::ParseError(e.to_string()))),
-=======
+    }
+}
+
 fn deserialize_payload(payload: &str) -> Result<Payload> {
     match serde_json::from_str::<Payload>(payload) {
         Ok(value) => Ok(value),
         Err(e) => return Err(Error::new(ErrorKind::ParseError(e.to_string()))),
->>>>>>> 2a41f448
     }
 }
 
