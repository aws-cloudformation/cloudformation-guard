--- conflicted
+++ resolved
@@ -40,13 +40,11 @@
 grep-matcher = "0.1.5"
 grep-regex = "0.1.9"
 yaml-rust = {git = "https://github.com/dchakrav-github/yaml-rust"}
-<<<<<<< HEAD
 config = "0.13.1"
 semver = "1.0.10"
 octocrab = "0.16"
 async-trait = "0.1.56"
-=======
->>>>>>> bc712ccb
+futures = "0.3"
 
 [dependencies.serde_json]
 version = "1.0.60"
