--- conflicted
+++ resolved
@@ -1,10 +1,6 @@
 [package]
 name = "cfn-guard"
-<<<<<<< HEAD
 version = "2.1.0"
-=======
-version = "2.0.4"
->>>>>>> 2a41f448
 edition = "2018"
 authors = ["Diwakar Chakravarthy", "John Tompkins", "Omkar Hegde", "Priya Padmanaban", "aws-cloudformation-developers <aws-cloudformation-developers@amazon.com>"]
 description = "AWS CloudFormation Guard is an open-source general-purpose policy-as-code evaluation tool. It provides developers with a simple-to-use, yet powerful and expressive domain-specific language (DSL) to define policies and enables developers to validate JSON- or YAML- formatted structured data with those policies."
