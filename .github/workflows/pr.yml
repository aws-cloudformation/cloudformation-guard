--- conflicted
+++ resolved
@@ -2,15 +2,9 @@
 
 on:
   push:
-<<<<<<< HEAD
-    branches: [ main, development, rogue_one]
-  pull_request:
-    branches: [ main, development, rogue_one]
-=======
     branches: [ main, development, rogue_one ]
   pull_request:
     branches: [ main, development, rogue_one ]
->>>>>>> a21ad812
 
 env:
   CARGO_TERM_COLOR: always
@@ -114,9 +108,6 @@
               exit 1
           else
               echo "All the rules have succeeded the parse-tree integration tests."
-<<<<<<< HEAD
-          fi
-=======
           fi
 
   aws-guard-rules-registry-integration-tests-windows:
@@ -182,5 +173,4 @@
               exit 1
           } else {
               echo "All the rules have succeeded the parse-tree integration tests."
-          }
->>>>>>> a21ad812
+          }