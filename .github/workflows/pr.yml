--- conflicted
+++ resolved
@@ -1,21 +1,10 @@
-name: Build & Test
+name: Rust
 
 on:
   push:
-<<<<<<< HEAD
-    branches: [ lambda_tests, main, development ]
-  pull_request:
-    branches: [ lambda_tests, main ]
-
-permissions:
-  pull-requests: write
-  id-token: write
-  contents: read
-=======
     branches: [ main, development ]
   pull_request:
     branches: [ main, development ]
->>>>>>> 590d0d7b
 
 env:
   CARGO_TERM_COLOR: always
@@ -25,23 +14,14 @@
     name: Build all crates & run unit tests
     runs-on: ubuntu-latest
     steps:
-<<<<<<< HEAD
-    - uses: actions/checkout@v3
-    - name: Build
-=======
     - uses: actions/checkout@v2
     - name: Build all crates
->>>>>>> 590d0d7b
       run: cargo build --release --verbose
     - name: Run unit tests
       run: cargo test --verbose
-
+  
   shellcheck:
-<<<<<<< HEAD
-
-=======
     name: Shellcheck
->>>>>>> 590d0d7b
     runs-on: ubuntu-latest
     steps:
     - uses: actions/checkout@v2
