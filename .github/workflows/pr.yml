--- conflicted
+++ resolved
@@ -30,7 +30,17 @@
     - name: Shellcheck
       run: shellcheck install-guard.sh
 
-<<<<<<< HEAD
+  formatting:
+    name: cargo fmt
+    runs-on: ubuntu-latest
+    steps:
+      - uses: actions/checkout@v3
+      - uses: actions-rust-lang/setup-rust-toolchain@v1
+        with:
+          components: rustfmt
+      - name: Rustfmt Check
+        uses: actions-rust-lang/rustfmt@v1
+
   test-lambda:
 
     runs-on: ubuntu-latest
@@ -64,7 +74,7 @@
           commit_hash=${git_branch}_${git_hash}
           LAMBDA_FUNCTION_NAME=${LAMBDA_FUNCTION_PREFIX}_${commit_hash}
           ROLE_NAME="${LAMBDA_FUNCTION_NAME}Role"
-          
+
           echo "LAMBDA_FUNCTION_NAME=${LAMBDA_FUNCTION_NAME}" >> $GITHUB_OUTPUT
           echo "ROLE_NAME=${ROLE_NAME}" >> $GITHUB_OUTPUT
 
@@ -80,16 +90,16 @@
           cd guard-lambda
           cargo build --release --target x86_64-unknown-linux-musl --verbose
           cp ./../target/x86_64-unknown-linux-musl/release/cfn-guard-lambda ./bootstrap && zip lambda.zip bootstrap && rm bootstrap
-        
+
           aws iam create-role \
             --role-name $ROLE_NAME \
             --assume-role-policy-document '{"Version": "2012-10-17","Statement": [{ "Effect": "Allow", "Principal": {"Service": "lambda.amazonaws.com"}, "Action": "sts:AssumeRole"}]}'
-          
+
           aws iam attach-role-policy --role-name $ROLE_NAME \
             --policy-arn arn:aws:iam::aws:policy/service-role/AWSLambdaBasicExecutionRole
-          
+
           sleep 10
-          
+
           aws lambda create-function \
             --function-name $LAMBDA_FUNCTION_NAME \
             --handler guard.handler \
@@ -110,11 +120,11 @@
             --payload '{"data":"{\"Resources\":{\"NewVolume\":{\"Type\":\"AWS::EC2::Volume\",\"Properties\":{\"Size\":500,\"Encrypted\":true,\"AvailabilityZone\":\"us-west-2b\"}},\"NewVolume2\":{\"Type\":\"AWS::EC2::Volume\",\"Properties\":{\"Size\":50,\"Encrypted\":true,\"AvailabilityZone\":\"us-west-2c\"}}}}","rules":["let ec2_volumes = Resources.*[ Type == /EC2::Volume/ ]\nrule EC2_ENCRYPTION_BY_DEFAULT when %ec2_volumes !empty {\n    %ec2_volumes.Properties.Encrypted == true \n      <<\n            Violation: All EBS Volumes should be encryped \n            Fix: Set Encrypted property to true\n       >>\n}"],"verbose":false}' \
             --cli-binary-format raw-in-base64-out \
             output.json
-          
+
           echo '{"message":[{"data_from":"lambda-payload","rules_from":"lambda-rule","not_compliant":{},"not_applicable":[],"compliant":["EC2_ENCRYPTION_BY_DEFAULT"]}]}' > expected-output.json
-          
+
           difference=`diff expected-output.json output.json -w | wc -c`
-          
+
           if [ "$difference" != 0 ]
           then
             echo "Lambda output does not match the expected one"
@@ -141,16 +151,4 @@
           aws iam detach-role-policy \
             --role-name $ROLE_NAME \
             --policy-arn arn:aws:iam::aws:policy/service-role/AWSLambdaBasicExecutionRole
-          aws iam delete-role --role-name $ROLE_NAME
-=======
-  formatting:
-    name: cargo fmt
-    runs-on: ubuntu-latest
-    steps:
-      - uses: actions/checkout@v3
-      - uses: actions-rust-lang/setup-rust-toolchain@v1
-        with:
-          components: rustfmt
-      - name: Rustfmt Check
-        uses: actions-rust-lang/rustfmt@v1
->>>>>>> 470868c1
+          aws iam delete-role --role-name $ROLE_NAME